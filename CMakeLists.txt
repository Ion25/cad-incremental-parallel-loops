--- conflicted
+++ resolved
@@ -72,10 +72,6 @@
 
 # compiler flags.
 if ("${CMAKE_CXX_COMPILER_ID}" STREQUAL "Clang")
-<<<<<<< HEAD
-	message("using clang")
-	set(CMAKE_CXX_FLAGS "${CMAKE_CXX_FLAGS} -std=c++11 -stdlib=libc++ -DGTEST_USE_OWN_TR1_TUPLE=1")
-=======
 	if (APPLE)
 		message("-- Using clang on apple")
 		set(CMAKE_CXX_FLAGS "${CMAKE_CXX_FLAGS} -std=c++11 -stdlib=libc++")
@@ -83,7 +79,6 @@
 		message("-- Using clang")
 		set(CMAKE_CXX_FLAGS "${CMAKE_CXX_FLAGS} -std=c++11")
 	endif()
->>>>>>> 6197c94e
 elseif ("${CMAKE_CXX_COMPILER_ID}" STREQUAL "GNU")
 	message("-- Using g++")
 	set(CMAKE_CXX_FLAGS "${CMAKE_CXX_FLAGS} -std=c++0x ")	
