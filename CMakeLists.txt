--- conflicted
+++ resolved
@@ -207,10 +207,8 @@
 
 # # # # # # # # # # # # # # # # # # # # # #
 # G. CPack
-<<<<<<< HEAD
-# # # # # # # # # # # # # # # # # # # # # #
-=======
-# # # # # # # # # # # # # # # # # # # # # #
+# # # # # # # # # # # # # # # # # # # # # #
+
 
 if (BINDINGS_PYTHON)
 	add_subdirectory(bindings/pycarl)
@@ -221,4 +219,3 @@
 
 
 add_subdirectory(bindings)
->>>>>>> 023547f7
