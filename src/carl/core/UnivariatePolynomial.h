/**
 * @file UnivariatePolynomial.h 
 * @author Sebastian Junges
 */

#pragma once
#include <map>
#include <vector>
#include <memory>

#include "Variable.h"
#include "VariableInformation.h"
#include "Polynomial.h"
#include "DivisionResult.h"
#include "../numbers/numbers.h"
#include "../numbers/GFNumber.h"

#include "logging.h"
#include "../util/SFINAE.h"

namespace carl
{

<<<<<<< HEAD
template<typename Coefficient> class UnivariatePolynomial;
	
template<typename Coefficient>
using UnivariatePolynomialPtr = std::shared_ptr<UnivariatePolynomial<Coefficient>>;

=======
template<typename C, typename O, typename P>
class MultivariatePolynomial;
	
>>>>>>> eb3cac37
template<typename Coefficient>
class UnivariatePolynomial : public Polynomial
{
	
	template<class T> friend class UnivariatePolynomial; 
private:
	Variable mMainVar;
	std::vector<Coefficient> mCoefficients;

public:
	UnivariatePolynomial(Variable::Arg mainVar);
	UnivariatePolynomial(Variable::Arg mainVar, const Coefficient& coeff, unsigned degree=0);
	UnivariatePolynomial(Variable::Arg mainVar, std::initializer_list<Coefficient> coefficients);
	UnivariatePolynomial(Variable::Arg mainVar, const std::vector<Coefficient>& coefficients);
	UnivariatePolynomial(Variable::Arg mainVar, std::vector<Coefficient>&& coefficients);
	UnivariatePolynomial(Variable::Arg mainVar, const std::map<unsigned, Coefficient>& coefficients);
//	UnivariatePolynomial(Variable::Arg mainVar, const VariableInformation<true, Coefficient>& varinfoWithCoefficients);

	//Polynomial interface implementations.

	/**
	 * @see class Polynomial
	 * @return 
	 */
	virtual bool isUnivariateRepresented() const override
	{
		return true;
	}

	/**
	 * @see class Polynomial
	 * @return 
	 */
	virtual bool isMultivariateRepresented() const override
	{
		return false;
	}

	bool isZero() const
	{
		return mCoefficients.size() == 0;
	}
	
	bool isOne() const
	{
		return mCoefficients.size() == 1 && mCoefficients.back() == (Coefficient)1;
	}
	
	template<typename C=Coefficient, EnableIf<is_instantiation_of<GFNumber, C>> = dummy>
	UnivariatePolynomial one() const
	{
		return UnivariatePolynomial(mMainVar, C(1, lcoeff().gf()));
	}
	template<typename C=Coefficient, DisableIf<is_instantiation_of<GFNumber, C>> = dummy>
	UnivariatePolynomial one() const
	{
		return UnivariatePolynomial(mMainVar, (C)1);
	}
	

	/**
	 * Checks whether the polynomial is constant with respect to the main variable.
	 * @return 
	 */
	bool isConstant() const
	{
		return mCoefficients.size() <= 1;
	}

	/**
	 * Get the maximal exponent of the main variable.
	 * @return 
	 */
	unsigned degree() const
	{
		// todo add assertion that this is valid.
		return mCoefficients.size() == 0 ? 0 : (unsigned)mCoefficients.size()-1;
	}

	const Coefficient& lcoeff() const
	{
		return mCoefficients.back();
	}

	const std::vector<Coefficient>& coefficients() const
	{
		return mCoefficients;
	}

	const Variable& mainVar() const
	{
		return mMainVar;
	}
	/**
	 * 
     * @return copr
     */
    Coefficient coprimeFactor() const;
    
	template<typename Integer>
	UnivariatePolynomial<Integer> coprimeCoefficients() const;
	
	template<typename C = Coefficient, EnableIf<is_field<C>> = dummy>
	UnivariatePolynomial normalized() const;
	template<typename C = Coefficient, DisableIf<is_field<C>> = dummy>
	UnivariatePolynomial normalized() const;
	
	
	UnivariatePolynomial derivative(unsigned nth = 1) const;

	
	UnivariatePolynomial reduce(const UnivariatePolynomial& divisor) const;
	
	
	DivisionResult<UnivariatePolynomial> divide(const UnivariatePolynomial& divisor) const;
	bool divides(const UnivariatePolynomial&) const;
	
	UnivariatePolynomial& mod(const Coefficient& modulus);
	UnivariatePolynomial mod(const Coefficient& modulus) const;
	static UnivariatePolynomial gcd(const UnivariatePolynomial& a, const UnivariatePolynomial& b);
	static UnivariatePolynomial extended_gcd(const UnivariatePolynomial& a, const UnivariatePolynomial& b,
											 UnivariatePolynomial& s, UnivariatePolynomial& t);

	UnivariatePolynomial squareFreePart() const;
	
	Coefficient evaluate(const Coefficient& value) const;
	
	template<typename SubstitutionType, typename C = Coefficient, EnableIf<is_instantiation_of<MultivariatePolynomial, C>> = dummy>
	UnivariatePolynomial<typename CoefficientRing<Coefficient>::type> evaluateCoefficient(const std::map<Variable, SubstitutionType>&) const
	{
		
	}
	template<typename SubstitutionType, typename C = Coefficient, DisableIf<is_instantiation_of<MultivariatePolynomial, C>> = dummy>
	UnivariatePolynomial<Coefficient> evaluateCoefficient(const std::map<Variable, SubstitutionType>&) const
	{
		// TODO check behaviour here. 
		return *this;
	}
	
	template<typename T = Coefficient, EnableIf<has_normalize<T>> = dummy>
	UnivariatePolynomial& normalizeCoefficients()
	{
		static_assert(std::is_same<T,Coefficient>::value, "No template parameters should be given");
		for(Coefficient& c : mCoefficients)
		{
			c.normalize();
		}
		return *this;
	}
	template<typename T = Coefficient, DisableIf<has_normalize<T>> = dummy>
	UnivariatePolynomial& normalizeCoefficients()
	{
		static_assert(std::is_same<T,Coefficient>::value, "No template parameters should be given");
		LOGMSG_WARN("carl.core", "normalize not possible");
		return *this;
	}
	/**
	 * Works only from rationals, if the numbers are already integers.
     * @return 
     */
	template<typename C=Coefficient, EnableIf<is_instantiation_of<GFNumber, C>> = dummy>
	UnivariatePolynomial<typename IntegralT<Coefficient>::type> toIntegerDomain() const;
	template<typename C=Coefficient, DisableIf<is_instantiation_of<GFNumber, C>> = dummy>
	UnivariatePolynomial<typename IntegralT<Coefficient>::type> toIntegerDomain() const;
	
	UnivariatePolynomial<GFNumber<typename IntegralT<Coefficient>::type>> toFiniteDomain(const GaloisField<typename IntegralT<Coefficient>::type>* galoisField) const;

	/**
	 * Notice, Cauchy bounds are only defined for polynomials over fields.
	 * 
	 * This is 
	 * @return 
	 */
	Coefficient cauchyBound() const;
	Coefficient modifiedCauchyBound() const;
    
    std::map<UnivariatePolynomial, unsigned> factorization() const;
    
    template<typename Integer>
    static UnivariatePolynomial excludeLinearFactors(const UnivariatePolynomial& _poly, std::map<UnivariatePolynomial, unsigned>& _linearFactors, const Integer& maxNum = 0 );
    
    Coefficient syntheticDivision(const Coefficient& _zeroOfDivisor);
	std::map<unsigned, UnivariatePolynomial> squareFreeFactorization() const;

	template<typename C>
	friend bool operator==(const UnivariatePolynomial<C>& lhs, const UnivariatePolynomial<C>& rhs);
	template<typename C>
<<<<<<< HEAD
	friend bool operator==(const UnivariatePolynomialPtr<C>& lhs, const UnivariatePolynomialPtr<C>& rhs);
	template<typename C>
	friend bool operator!=(const UnivariatePolynomial<C>& lhs, const UnivariatePolynomial<C>& rhs);
	template<typename C>
	friend bool operator!=(const UnivariatePolynomialPtr<C>& lhs, const UnivariatePolynomialPtr<C>& rhs);
	
	enum ComparisonOrder {
		CauchyBound, LowDegree, Memory, Default = Memory
	};
	bool less(const UnivariatePolynomial<Coefficient>& rhs, ComparisonOrder order = Default);
	template<typename C>
	friend bool less(const UnivariatePolynomial<C>& lhs, const UnivariatePolynomial<C>& rhs, ComparisonOrder order = Default);
	template<typename C>
	friend bool less(const UnivariatePolynomialPtr<C>& lhs, const UnivariatePolynomialPtr<C>& rhs, ComparisonOrder order = Default);
=======
	friend bool operator==(const C& lhs, const UnivariatePolynomial<C>& rhs);
	template<typename C>
	friend bool operator==(const UnivariatePolynomial<C>& lhs, const C& rhs);
	template<typename C>
	friend bool operator!=(const UnivariatePolynomial<C>& lhs, const UnivariatePolynomial<C>& rhs);
	template<typename C>
	friend bool operator<(const UnivariatePolynomial<C>& lhs, const UnivariatePolynomial<C>& rhs);
>>>>>>> eb3cac37

	UnivariatePolynomial operator-() const;
	UnivariatePolynomial& operator+=(const Coefficient& rhs);
	/**
	 * @param rhs A univariate polynomial over the same variable.
	 * @return 
	 */
	UnivariatePolynomial& operator+=(const UnivariatePolynomial& rhs);
	template<typename C>
	friend UnivariatePolynomial<C> operator+(const UnivariatePolynomial<C>& lhs, const UnivariatePolynomial<C>& rhs);
	template<typename C>
	friend UnivariatePolynomial<C> operator+(const C& lhs, const UnivariatePolynomial<C>& rhs);
	template<typename C>
	friend UnivariatePolynomial<C> operator+(const UnivariatePolynomial<C>& lhs, const C& rhs);
	
	UnivariatePolynomial& operator-=(const Coefficient& rhs);
	/**
	 * @param rhs A univariate polynomial over the same variable.
	 * @return 
	 */
	UnivariatePolynomial& operator-=(const UnivariatePolynomial& rhs);
	template<typename C>
	friend UnivariatePolynomial<C> operator-(const UnivariatePolynomial<C>& lhs, const UnivariatePolynomial<C>& rhs);
	template<typename C>
	friend UnivariatePolynomial<C> operator-(const C& lhs, const UnivariatePolynomial<C>& rhs);
	template<typename C>
	friend UnivariatePolynomial<C> operator-(const UnivariatePolynomial<C>& lhs, const C& rhs);
	
	
	UnivariatePolynomial& operator*=(const Coefficient& rhs);
	template<typename I = Coefficient, DisableIf<std::is_same<Coefficient, I>>...>
	UnivariatePolynomial& operator*=(const typename IntegralT<Coefficient>::type& rhs);
	/**
	 * @param rhs A univariate polynomial over the same variable.
	 * @return 
	 */
	UnivariatePolynomial& operator*=(const UnivariatePolynomial& rhs);
	
	template<typename C>
	friend UnivariatePolynomial<C> operator*(const UnivariatePolynomial<C>& lhs, const UnivariatePolynomial<C>& rhs);
	template<typename C>
	friend UnivariatePolynomial<C> operator*(const C& lhs, const UnivariatePolynomial<C>& rhs);
	template<typename C>
	friend UnivariatePolynomial<C> operator*(const UnivariatePolynomial<C>& lhs, const C& rhs);
	template<typename C>
	friend UnivariatePolynomial<C> operator*(const typename IntegralT<C>::type& lhs, const UnivariatePolynomial<C>& rhs);
	template<typename C>
	friend UnivariatePolynomial<C> operator*(const UnivariatePolynomial<C>& lhs, const typename IntegralT<C>::type& rhs);
	template<typename C, typename O, typename P>
	friend UnivariatePolynomial<MultivariatePolynomial<C,O,P>> operator*(const UnivariatePolynomial<MultivariatePolynomial<C,O,P>>& lhs, const C& rhs);
	template<typename C, typename O, typename P>
	friend UnivariatePolynomial<MultivariatePolynomial<C,O,P>> operator*(const C& lhs, const UnivariatePolynomial<MultivariatePolynomial<C,O,P>>& rhs);
	
	
	/**
	 * Only defined for field-coefficients.
	 * @param rhs
	 * @return 
	 */
	UnivariatePolynomial& operator/=(const Coefficient& rhs);
	
	template<typename C>
	friend UnivariatePolynomial<C> operator/(const UnivariatePolynomial<C>& lhs, const C& rhs);
	
	template <typename C>
	friend std::ostream& operator<<(std::ostream& os, const UnivariatePolynomial<C>& rhs);
	
	
	private:
	static UnivariatePolynomial gcd_recursive(const UnivariatePolynomial& p, const UnivariatePolynomial& q);
	void stripLeadingZeroes() 
	{
		while(!isZero() && lcoeff() == 0)
		{
			mCoefficients.pop_back();
		}
	}
};
}

#include "UnivariatePolynomial.tpp"<|MERGE_RESOLUTION|>--- conflicted
+++ resolved
@@ -21,17 +21,14 @@
 namespace carl
 {
 
-<<<<<<< HEAD
 template<typename Coefficient> class UnivariatePolynomial;
 	
 template<typename Coefficient>
 using UnivariatePolynomialPtr = std::shared_ptr<UnivariatePolynomial<Coefficient>>;
 
-=======
 template<typename C, typename O, typename P>
 class MultivariatePolynomial;
 	
->>>>>>> eb3cac37
 template<typename Coefficient>
 class UnivariatePolynomial : public Polynomial
 {
@@ -217,9 +214,12 @@
 	std::map<unsigned, UnivariatePolynomial> squareFreeFactorization() const;
 
 	template<typename C>
+	friend bool operator==(const C& lhs, const UnivariatePolynomial<C>& rhs);
+	template<typename C>
+	friend bool operator==(const UnivariatePolynomial<C>& lhs, const C& rhs);
+	template<typename C>
 	friend bool operator==(const UnivariatePolynomial<C>& lhs, const UnivariatePolynomial<C>& rhs);
 	template<typename C>
-<<<<<<< HEAD
 	friend bool operator==(const UnivariatePolynomialPtr<C>& lhs, const UnivariatePolynomialPtr<C>& rhs);
 	template<typename C>
 	friend bool operator!=(const UnivariatePolynomial<C>& lhs, const UnivariatePolynomial<C>& rhs);
@@ -234,15 +234,8 @@
 	friend bool less(const UnivariatePolynomial<C>& lhs, const UnivariatePolynomial<C>& rhs, ComparisonOrder order = Default);
 	template<typename C>
 	friend bool less(const UnivariatePolynomialPtr<C>& lhs, const UnivariatePolynomialPtr<C>& rhs, ComparisonOrder order = Default);
-=======
-	friend bool operator==(const C& lhs, const UnivariatePolynomial<C>& rhs);
-	template<typename C>
-	friend bool operator==(const UnivariatePolynomial<C>& lhs, const C& rhs);
-	template<typename C>
-	friend bool operator!=(const UnivariatePolynomial<C>& lhs, const UnivariatePolynomial<C>& rhs);
 	template<typename C>
 	friend bool operator<(const UnivariatePolynomial<C>& lhs, const UnivariatePolynomial<C>& rhs);
->>>>>>> eb3cac37
 
 	UnivariatePolynomial operator-() const;
 	UnivariatePolynomial& operator+=(const Coefficient& rhs);
