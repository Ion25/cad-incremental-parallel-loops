--- conflicted
+++ resolved
@@ -159,13 +159,9 @@
 	 * 
      * @return copr
      */
-<<<<<<< HEAD
-	template<typename Integer=Coefficient>
-=======
     Coefficient coprimeFactor() const;
     
 	template<typename Integer>
->>>>>>> 1df73a40
 	UnivariatePolynomial<Integer> coprimeCoefficients() const;
 	
 	template<typename C = Coefficient, EnableIf<is_field<C>> = dummy>
