--- conflicted
+++ resolved
@@ -254,17 +254,12 @@
 			}
 			
 		}
-<<<<<<< HEAD
-                
-        template<typename C = Coefficient, DisableIf<is_interval<C>> = dummy>
-        std::string toString(bool infix=true, bool friendlyVarNames=true) const;
+
+	    template<typename C = Coefficient, DisableIf<is_interval<C>> = dummy>
+	    std::string toString(bool infix=true, bool friendlyVarNames=true) const;
         
-        template<typename C = Coefficient, EnableIf<is_interval<C>> = dummy>
-        std::string toString(bool infix=true, bool friendlyVarNames=true) const;
-=======
-		
-		std::string toString(bool infix=true, bool friendlyVarNames=true) const;
->>>>>>> 3f7438b3
+	    template<typename C = Coefficient, EnableIf<is_interval<C>> = dummy>
+	    std::string toString(bool infix=true, bool friendlyVarNames=true) const;
 
 		bool isConsistent() const;
 		
