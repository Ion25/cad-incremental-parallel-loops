/** 
 * @file  MultivariateGCD.h
 * @ingroup multirp
 * @ingroup gcd
 * @author Sebastian Junges
 *
 */

#pragma once

#include "MonomialOrdering.h"
#include "MultivariatePolynomialPolicy.h"

namespace carl
{
	
template<typename C, typename O, typename P>
class MultivariatePolynomial;
template<typename C>
class UnivariatePolynomial;


	
/**
 * @param a A multivariately represented polynomial.
 * @param b A multivariately represented polynomial.
 * @return The greatest common divisor of a and b.
 * @ingroup gcd
 * @ingroup multirp
 * @see MultivariatePolynomial
 * @see MultivariateGCD
 */
template<typename C, typename O, typename P>
MultivariatePolynomial<C,O,P> gcd(const MultivariatePolynomial<C,O,P>& a, const MultivariatePolynomial<C,O,P>& b);
	

/**
 * The result of a gcd calculation, as with the extended gcd.
 * @ingroup gcd
 */	
template<typename Coeff, typename Ordering, typename Policies>
struct GCDResult
{
	typedef MultivariatePolynomial<Coeff,Ordering,Policies> Polynomial;

	Polynomial AdivG;
	Polynomial BdivG;
	Polynomial gcd;
};
	
/**
 * A general object for gcd calculation of multivariate gcds.
 * @ingroup gcd
 * @ingroup multirp
 */
template<typename GCDCalculation, typename Coeff, typename Ordering= GrLexOrdering, typename Policies = StdMultivariatePolynomialPolicies<>>
class MultivariateGCD : GCDCalculation
{
	typedef GCDResult<Coeff,Ordering,Policies> Result;
	typedef MultivariatePolynomial<Coeff,Ordering,Policies> Polynomial;
	typedef UnivariatePolynomial<MultivariatePolynomial<Coeff,Ordering,Policies>> UnivReprPol;
	typedef UnivariatePolynomial<Coeff> UnivPol;
	
	const Polynomial& mp1;
	const Polynomial& mp2;
	
	public:
	MultivariateGCD(const MultivariatePolynomial<Coeff,Ordering,Policies>& p1,const MultivariatePolynomial<Coeff,Ordering,Policies>& p2)
	: GCDCalculation(), mp1(p1), mp2(p2)
	{
		
	}
	
	/**
	 * 
     * @return 
     */
	Polynomial calculate();
	
	private:
	/**
	 * Given the two polynomials, find a suitable main variable for gcd.
     * @param p1
     * @param p2
     * @return NoVariable if intersection is empty, otherwise some variable v which is in p1 and p2.
     */
	Variable getMainVar(const Polynomial p1, const Polynomial p2) const
	{
		// TODO find good heuristic.
		std::set<Variable> common;
		std::set<Variable> v1 = p1.gatherVariables();
		std::set<Variable> v2 = p2.gatherVariables();
		
		std::set_intersection(v1.begin(),v1.end(),v2.begin(),v2.end(),
                  std::inserter(common,common.begin()));
		if(common.empty())
		{
			return Variable::NO_VARIABLE;
		}
		else
		{
			return *common.begin();
		}
		
	}	
		
};

<<<<<<< HEAD


=======
/**
 * @param a
 * @param b
 * @return 
 * @ingroup gcd
 * @ingroup multirp
 * @see MultivariatePolynomial
 * @see MultivariateGCD
 */
template<typename C, typename O, typename P>
MultivariatePolynomial<C,O,P> gcd(const MultivariatePolynomial<C,O,P>&, const MultivariatePolynomial<C,O,P>&);
	
	
>>>>>>> 63acda20
}
#include "PrimitiveEuclideanAlgorithm.h"
#include "MultivariateGCD.tpp"
#include "PrimitiveEuclideanAlgorithm.tpp"	
<|MERGE_RESOLUTION|>--- conflicted
+++ resolved
@@ -106,24 +106,6 @@
 		
 };
 
-<<<<<<< HEAD
-
-
-=======
-/**
- * @param a
- * @param b
- * @return 
- * @ingroup gcd
- * @ingroup multirp
- * @see MultivariatePolynomial
- * @see MultivariateGCD
- */
-template<typename C, typename O, typename P>
-MultivariatePolynomial<C,O,P> gcd(const MultivariatePolynomial<C,O,P>&, const MultivariatePolynomial<C,O,P>&);
-	
-	
->>>>>>> 63acda20
 }
 #include "PrimitiveEuclideanAlgorithm.h"
 #include "MultivariateGCD.tpp"
