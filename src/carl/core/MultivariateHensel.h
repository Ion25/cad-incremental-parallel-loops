--- conflicted
+++ resolved
@@ -84,20 +84,12 @@
                                 A = A * a[i];
                         }
                         // b_j = A / a_j
-<<<<<<< HEAD
-                        std::vector<MultiPoly> b();
-=======
                         std::vector<MultiPoly> b;
->>>>>>> a835483d
                         for(unsigned j = 1; j <= r; j++) {
                                 b[j] = A / Multipoly(a[j]);
                         }
                         // a_new = substitute(x_v = alpha_v, a)
-<<<<<<< HEAD
-                        std::vector<Polynomial>& a_new();
-=======
                         std::vector<Polynomial> a_new;
->>>>>>> a835483d
                         for(unsigned i = 1; i <= r; i++) {
                                 a_new.pushBack(a[i].substitute(x_v, alpha_v));
                         }
