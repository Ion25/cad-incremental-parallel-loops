/**
 * The implementation for the templated interval class.
 *
 * @file Interval.tpp
 * @author Stefan Schupp <stefan.schupp@cs.rwth-aachen.de>
 * 
 * @since	2013-12-20
 * @version 2014-11-11
 */
#pragma once
#include "Interval.h"
#include "../numbers/numbers.h"
#include <iostream>

namespace carl
{
	
	using namespace boost::numeric;

/*******************************************************************************
 * Transformations and advanced getters/setters
 ******************************************************************************/

template<typename Number>
Sign Interval<Number>::sgn() const
{
    assert(this->isConsistent());
    if (this->isUnbounded()) return Sign::ZERO;
    if ((mLowerBoundType == BoundType::STRICT && mContent.lower() >= carl::constant_zero<Number>().get()) || (mLowerBoundType == BoundType::WEAK && mContent.lower() > carl::constant_zero<Number>().get())) return Sign::POSITIVE;
    if ((mUpperBoundType == BoundType::STRICT && mContent.upper() <= carl::constant_zero<Number>().get()) || (mUpperBoundType == BoundType::WEAK && mContent.upper() < carl::constant_zero<Number>().get())) return Sign::NEGATIVE;
    return Sign::ZERO;
}

template<typename Number>
Interval<Number> Interval<Number>::integralPart() const
{
	if(this->isEmpty())
		return *this;
	
	Number newLowerBound = 0;
	Number newUpperBound = 0;
	BoundType newLowerBoundType = mLowerBoundType;
	BoundType newUpperBoundType = mUpperBoundType;
	
	switch(mLowerBoundType) {
		case BoundType::WEAK:
			newLowerBound = ceil(mContent.lower());
			newLowerBoundType = BoundType::WEAK;
			break;
		case BoundType::STRICT:
			newLowerBound = ceil(mContent.lower());
			newLowerBoundType = BoundType::WEAK;
			if(newLowerBound == ceil(mContent.lower()))
				newLowerBound += carl::constant_one<Number>::get();
			break;
		default:
			break;
	}
	switch(mUpperBoundType) {
		case BoundType::WEAK:
			newUpperBound = floor(mContent.upper());
			newUpperBoundType = BoundType::WEAK;
			if(newLowerBoundType == BoundType::INFTY)
				newLowerBound = newUpperBound;
			break;
		case BoundType::STRICT:
			newUpperBound = floor(mContent.upper());
			newUpperBoundType = BoundType::WEAK;
			if(newUpperBound == floor(mContent.upper()))
				newLowerBound -= carl::constant_one<Number>::get();
			if(newLowerBoundType == BoundType::INFTY)
				newLowerBound = newUpperBound;
		default:
			if(newLowerBoundType != BoundType::INFTY)
				newUpperBound = newLowerBound;
			break;
	}
	return Interval<Number>(newLowerBound, newLowerBoundType, newUpperBound, newUpperBoundType);
}

template<typename Number>
        void Interval<Number>::integralPart_assign()
{
    *this = integralPart();
}

template<typename Number>
Number Interval<Number>::diameter() const
	{
		assert(this->isConsistent());
		return boost::numeric::width(mContent);
	}

template<typename Number>
void Interval<Number>::diameter_assign()
	{
		this->set(BoostInterval(this->diameter()));
	}

template<typename Number>
	Number Interval<Number>::diameterRatio(const Interval<Number>& rhs) const
	{
		assert(rhs.diameter() != carl::constant_zero<Number>().get());
		return this->diameter()/rhs.diameter();
	}

template<typename Number>
	void Interval<Number>::diameterRatio_assign(const Interval<Number>& rhs)
	{
		this->set(BoostInterval(this->diameterRatio(rhs)));
	}

template<typename Number>
	Number Interval<Number>::magnitude() const
	{
		assert(this->isConsistent());
		return boost::numeric::norm(mContent);
	}

template<typename Number>
	void Interval<Number>::magnitude_assign()
	{
		this->set(BoostInterval(this->magnitude()));
	}

template<typename Number>
	void Interval<Number>::center_assign()
	{
		this->set(BoostInterval(this->center()));
	}

template<typename Number>
	Number Interval<Number>::sample( bool _includingBounds ) const
	{
		assert(this->isConsistent());
		assert(!this->isEmpty());
		assert(_includingBounds || !this->isPointInterval());
		Number mid = this->center();
		// TODO: check if mid is an integer already.
		Number midf = carl::floor(mid);
		if (this->contains(midf) && (_includingBounds || this->lowerBoundType() == BoundType::INFTY || this->lower() < midf ))
            return midf;
		Number midc = carl::ceil(mid);
		if (this->contains(midc) && (_includingBounds || this->upperBoundType() == BoundType::INFTY || this->upper() > midc ))
            return midc;
		return mid;
	}

template<typename Number>
	void Interval<Number>::sample_assign()
	{
		this->set(BoostInterval(this->sample()));
	}

	template<typename Number>
	bool Interval<Number>::contains(const Number& val) const
	{
		assert(this->isConsistent());
            switch( mLowerBoundType )
            {
            case BoundType::INFTY:
                break;
            case BoundType::STRICT:
                if( mContent.lower() >= val )
                    return false;
                break;
            case BoundType::WEAK:
                if( mContent.lower() > val )
                    return false;
            }
            // Invariant: n is not conflicting with lower bound
            switch( mUpperBoundType )
            {
                case BoundType::INFTY:
                    break;
                case BoundType::STRICT:
                    if( mContent.upper() <= val )
                        return false;
                    break;
                case BoundType::WEAK:
                    if( mContent.upper() < val )
                        return false;
                    break;
            }
            return true;    // for open intervals: (lower() < n && upper() > n) || (n == carl::constant_zero<Number>().get() && lower() == cln::cl_RA( 0 ) && upper() == cln::cl_RA( 0 ))	}
	}
	
	template<typename Number>
	bool Interval<Number>::contains(const Interval<Number>& rhs) const
	{
		assert(this->isConsistent());
        if( rhs.isEmpty() )
            return true;
        // if one bound is totally wrong, we can just return false
        if (
                (mContent.lower() > rhs.lower() && mLowerBoundType != BoundType::INFTY)
                || (mContent.upper() < rhs.upper() && mUpperBoundType != BoundType::INFTY)
            )
        {
            return false;
        }

        // check the bounds
        bool lowerOk = mContent.lower() < rhs.lower() && rhs.lowerBoundType() != BoundType::INFTY;
        bool upperOk = mContent.upper() > rhs.upper() && rhs.upperBoundType() != BoundType::INFTY;
                
                // if both are ok, return true
		if( lowerOk && upperOk )
		{
                    return true;
		}
                
                // Note that from this point on at least one bound is equal
                // to our bounds but no bound is outside of our bounds
	
                // check the bound types
                bool lowerBoundTypesOk = getWeakestBoundType(mLowerBoundType, rhs.lowerBoundType()) == mLowerBoundType;
                bool upperBoundTypesOk = getWeakestBoundType(mUpperBoundType, rhs.upperBoundType()) == mUpperBoundType;

                // if upper bounds are ok and lower bound types are ok, return true
                if (upperOk && lowerBoundTypesOk)
                {
                    return true;
                }

                // if lower bounds are ok and upper bound types are ok, return true
                if (lowerOk && upperBoundTypesOk)
                {
                    return true;
                }
                
                // if both bound types are ok, return true
                if (lowerBoundTypesOk && upperBoundTypesOk)
                {
                    return true;
                }
            
                // otherwise return false
                return false; // not less and not equal
	}
	
	template<typename Number>
	bool Interval<Number>::meets(const Number& n) const
	{
		assert(this->isConsistent());
		return (mContent.lower() <= n || mLowerBoundType == BoundType::INFTY) && (mContent.upper() >= n || mUpperBoundType == BoundType::INFTY);
	}

	template<typename Number>
	bool Interval<Number>::isSubset(const Interval<Number>& rhs) const
	{
		assert(this->isConsistent());
		return rhs.contains(*this);
	}
	
	template<typename Number>
	bool Interval<Number>::isProperSubset(const Interval<Number>& rhs) const
	{
        return this->isSubset(rhs);
    }
	
    template<typename Number>
    void Interval<Number>::bloat_by(const Number& width)
    {
	if(!isUnbounded()){
	    BoundType lowerTmp = mLowerBoundType;
	    BoundType upperTmp = mUpperBoundType;
	    this->set(boost::numeric::widen(mContent, width));
	    mLowerBoundType = lowerTmp;
	    mUpperBoundType = upperTmp;
	} else if (mLowerBoundType != BoundType::INFTY) {
	    this->set(boost::numeric::widen(mContent, width));
	    mUpperBoundType = BoundType::INFTY;
	} else if (mUpperBoundType != BoundType::INFTY) {
	    this->set(boost::numeric::widen(mContent, width));
	    mLowerBoundType = BoundType::INFTY;
	}
    }

    template<typename Number>
    void Interval<Number>::shrink_by(const Number& width)
    {
	this->bloat_by(Number(-1)*width);
    }

    template<typename Number>
    std::pair<Interval<Number>, Interval<Number>> Interval<Number>::split() const
    {
	std::pair<BoostInterval, BoostInterval> bisection = boost::numeric::bisect(mContent);
	if( this->isEmpty() || this->isPointInterval() )
	{
	    return std::pair<Interval<Number>, Interval<Number> >(Interval<Number>::emptyInterval(), Interval<Number>::emptyInterval());
	}
	return std::pair<Interval<Number>, Interval<Number> >(Interval(bisection.first, mLowerBoundType, BoundType::STRICT), Interval(bisection.second, BoundType::WEAK, mUpperBoundType));
    }

    template<typename Number>
    std::list<Interval<Number>> Interval<Number>::split(unsigned n) const
	{
		std::list<Interval<Number> > result;
		if(n == 0)
		{
			result.push_back(*this);
			return result;
		}
		Number diameter = this->diameter();
        diameter /= Number(n);
		
        Interval<Number> tmp;
        tmp.set(mContent.lower(), mContent.lower()+diameter);
        tmp.setLowerBoundType(mLowerBoundType);
        tmp.setUpperBoundType(BoundType::STRICT);
        result.push_back(tmp);
		
        for( unsigned i = 1; i < (n-1); ++i )
        {
            tmp.set(diameter*i, diameter*(i+1));
	    tmp.setUpperBoundType(BoundType::STRICT);
            result.push_back(tmp);
        }
		
        tmp.set(diameter*(n-1),diameter*n);
        tmp.setUpperBoundType(mUpperBoundType);
        result.push_back(tmp);
		return result;
	}
	
    template<typename Number>
	std::string Interval<Number>::toString() const
	{
		std::ostringstream oss;
		switch (mLowerBoundType) {
			case BoundType::INFTY:
				oss << std::string("]-INF, ");
				break;
			case BoundType::STRICT:
				oss << std::string("]") << mContent.lower() << ", ";
				break;
			case BoundType::WEAK:
				oss << std::string("[") << mContent.lower() << ", ";
		}
		switch (mUpperBoundType) {
			case BoundType::INFTY:
				oss << std::string("INF[");
				break;
			case BoundType::STRICT:
				oss << mContent.upper() << std::string("[");
				break;
			case BoundType::WEAK:
				oss << mContent.upper() << std::string("]");
		}
		return oss.str();
	}

/*******************************************************************************
 * Arithmetic functions
 ******************************************************************************/

template<typename Number>
Interval<Number> Interval<Number>::add(const Interval<Number>& rhs) const
{
    assert(this->isConsistent());
    assert(rhs.isConsistent());
    return Interval<Number>( mContent + rhs.content(),
                          getStrictestBoundType( mLowerBoundType, rhs.lowerBoundType() ),
                          getStrictestBoundType( mUpperBoundType, rhs.upperBoundType() ) );
}

template<typename Number>
void Interval<Number>::add_assign(const Interval<Number>& rhs)
{
    *this = this->add(rhs);
}

template<typename Number>
Interval<Number> Interval<Number>::sub(const Interval<Number>& rhs) const
{
    assert(this->isConsistent());
    assert(rhs.isConsistent());
    return this->add(rhs.inverse());
}

template<typename Number>
void Interval<Number>::sub_assign(const Interval<Number>& rhs)
{
    *this = this->sub(rhs);
}

template<typename Number>
Interval<Number> Interval<Number>::mul(const Interval<Number>& rhs) const
{
    assert(this->isConsistent());
    assert(rhs.isConsistent());
    if( this->isEmpty() || rhs.isEmpty() ) return emptyInterval();
    BoundType lowerBoundType = BoundType::WEAK;
    BoundType upperBoundType = BoundType::WEAK;
    BoostInterval resultInterval;
    // The following unfortunately copies the content of boost::interval::mul, but we need to get into the case distinction to find the right bound types
    typename BoostIntervalPolicies::rounding rnd;
    const Number& xl = this->lower();
    const Number& xu = this->upper();
    const Number& yl = rhs.lower();
    const Number& yu = rhs.upper();
    const BoundType& xlt = this->lowerBoundType();
    const BoundType& xut = this->upperBoundType();
    const BoundType& ylt = rhs.lowerBoundType();
    const BoundType& yut = rhs.upperBoundType();

    if (xl < carl::constant_zero<Number>().get())
    {
        if (xu > carl::constant_zero<Number>().get())
        {
            if (yl < carl::constant_zero<Number>().get())
            {
                if (yu > carl::constant_zero<Number>().get()) // M * M
                {
                    Number lowerA = rnd.mul_down(xl, yu);
                    Number lowerB = rnd.mul_down(xu, yl);
                    if( lowerA > lowerB )
                    {
                        lowerA = lowerB;
                        lowerBoundType = getStrictestBoundType(xut, ylt);
                    }
                    else
                    {
                        lowerBoundType = getStrictestBoundType(xlt, yut);
                    }
                    Number upperA = rnd.mul_up(xl, yl);
                    Number upperB = rnd.mul_up(xu, yu);
                    if( upperA < upperB )
                    {
                        upperA = upperB;
                        upperBoundType = getStrictestBoundType(xut, yut);
                    }
                    else
                    {
                        upperBoundType = getStrictestBoundType(xlt, ylt);
                    }
                    resultInterval = BoostInterval(lowerA, upperA, true);
                }
                else // M * N
                {
                    lowerBoundType = getStrictestBoundType(xut, ylt);
                    upperBoundType = getStrictestBoundType(xlt, ylt);
                    resultInterval = BoostInterval(rnd.mul_down(xu, yl), rnd.mul_up(xl, yl), true);
                }
            }
            else
            {
                if (yu > carl::constant_zero<Number>().get()) // M * P
                {
                    lowerBoundType = getStrictestBoundType(xlt, yut);
                    upperBoundType = getStrictestBoundType(xut, yut);
                    resultInterval = BoostInterval(rnd.mul_down(xl, yu), rnd.mul_up(xu, yu), true);
                }
                else // M * Z
                {
                    lowerBoundType = ylt;
                    upperBoundType = yut;
                    resultInterval = BoostInterval(static_cast<Number>(0), static_cast<Number>(0), true);
                }
            }
        }
        else
        {
            if (yl < carl::constant_zero<Number>().get())
            {
                if (yu > carl::constant_zero<Number>().get()) // N * M
                {
                    lowerBoundType = getStrictestBoundType(xlt, yut);
                    upperBoundType = getStrictestBoundType(xlt, ylt);
                    resultInterval = BoostInterval(rnd.mul_down(xl, yu), rnd.mul_up(xl, yl), true);
                }
                else // N * N
                {
                    lowerBoundType = getStrictestBoundType(xut, yut);
                    upperBoundType = getStrictestBoundType(xlt, ylt);
                    resultInterval = BoostInterval(rnd.mul_down(xu, yu), rnd.mul_up(xl, yl), true);
                }
            }
            else
            {
                if (yu > carl::constant_zero<Number>().get()) // N * P
                {
                    lowerBoundType = getStrictestBoundType(xlt, yut);
                    upperBoundType = getStrictestBoundType(xut, ylt);
                    resultInterval = BoostInterval(rnd.mul_down(xl, yu), rnd.mul_up(xu, yl), true);
                }
                else // N * Z
                {
                    lowerBoundType = ylt;
                    upperBoundType = yut;
                    resultInterval = BoostInterval(static_cast<Number>(0), static_cast<Number>(0), true);
                }
            }
        }
    }
    else
    {
        if (xu > carl::constant_zero<Number>().get())
        {
            if (yl < carl::constant_zero<Number>().get())
            {
                if (yu > carl::constant_zero<Number>().get()) // P * M
                {
                    lowerBoundType = getStrictestBoundType(xut, ylt);
                    upperBoundType = getStrictestBoundType(xut, yut);
                    resultInterval = BoostInterval(rnd.mul_down(xu, yl), rnd.mul_up(xu, yu), true);
                }
                else // P * N
                {
                    lowerBoundType = getStrictestBoundType(xut, ylt);
                    upperBoundType = getStrictestBoundType(xlt, yut);
                    resultInterval = BoostInterval(rnd.mul_down(xu, yl), rnd.mul_up(xl, yu), true);
                }
            }
            else
            {
                if (yu > carl::constant_zero<Number>().get()) // P * P
                {
                    lowerBoundType = getStrictestBoundType(xlt, ylt);
                    upperBoundType = getStrictestBoundType(xut, yut);
                    resultInterval = BoostInterval(rnd.mul_down(xl, yl), rnd.mul_up(xu, yu), true);
                }
                else // P * Z
                {
                    lowerBoundType = ylt;
                    upperBoundType = yut;
                    resultInterval = BoostInterval(static_cast<Number>(0), static_cast<Number>(0), true);
                }
            }
        }
        else // Z * ?
        {
            lowerBoundType = xlt;
            upperBoundType = xut;
            resultInterval = BoostInterval(static_cast<Number>(0), static_cast<Number>(0), true);
        }
    }
    if( (mLowerBoundType == BoundType::INFTY && (rhs.upper() > carl::constant_zero<Number>().get() || rhs.upperBoundType() == BoundType::INFTY))
       || (mUpperBoundType == BoundType::INFTY && (rhs.lower() < carl::constant_zero<Number>().get() || rhs.lowerBoundType() == BoundType::INFTY))
       || (rhs.lowerBoundType() == BoundType::INFTY && (mContent.upper() > carl::constant_zero<Number>().get() || mUpperBoundType == BoundType::INFTY))
       || (rhs.upperBoundType() == BoundType::INFTY && (mContent.upper() < carl::constant_zero<Number>().get() || (mContent.lower() < carl::constant_zero<Number>().get() || mLowerBoundType == BoundType::INFTY))) )
    {
        lowerBoundType = BoundType::INFTY;
    }
    if( (mLowerBoundType == BoundType::INFTY && (rhs.upper() < carl::constant_zero<Number>().get() || (rhs.lower() < carl::constant_zero<Number>().get() || rhs.lowerBoundType() == BoundType::INFTY)))
       || (mUpperBoundType == BoundType::INFTY && (rhs.lower() > carl::constant_zero<Number>().get() || (rhs.upper() > carl::constant_zero<Number>().get() || rhs.upperBoundType() == BoundType::INFTY)))
       || (rhs.lowerBoundType() == BoundType::INFTY && (mContent.upper() < carl::constant_zero<Number>().get() || (mContent.lower() < carl::constant_zero<Number>().get() || mLowerBoundType == BoundType::INFTY)))
       || (rhs.upperBoundType() == BoundType::INFTY && (mContent.lower() > carl::constant_zero<Number>().get() || (mContent.upper() > carl::constant_zero<Number>().get() || mUpperBoundType == BoundType::INFTY))) )
    {
        upperBoundType = BoundType::INFTY;
    }
    return Interval<Number>(std::move(resultInterval), lowerBoundType, upperBoundType );
}

template<typename Number>
void Interval<Number>::mul_assign(const Interval<Number>& rhs)
	{
		*this = this->mul(rhs);
	}

template<typename Number>
Interval<Number> Interval<Number>::div(const Interval<Number>& rhs) const
	{
		assert(this->isConsistent());
		assert(rhs.isConsistent());
		BoundType lowerBoundType = BoundType::WEAK;
        BoundType upperBoundType = BoundType::WEAK;
        if( (mLowerBoundType == BoundType::INFTY && (rhs.upper() > carl::constant_zero<Number>().get() || rhs.upperBoundType() == BoundType::INFTY))
		   || (mUpperBoundType == BoundType::INFTY && (rhs.lower() < carl::constant_zero<Number>().get() || rhs.lowerBoundType() == BoundType::INFTY))
		   || (rhs.lowerBoundType() == BoundType::INFTY && ( mContent.upper() > carl::constant_zero<Number>().get() || mUpperBoundType == BoundType::INFTY))
		   || (rhs.upperBoundType() == BoundType::INFTY && ( mContent.upper() < carl::constant_zero<Number>().get() || ( mContent.lower() < carl::constant_zero<Number>().get() || mLowerBoundType == BoundType::INFTY))) )
        {
            lowerBoundType = BoundType::INFTY;
        }
        if( (mLowerBoundType == BoundType::INFTY && (rhs.upper() < carl::constant_zero<Number>().get() || (rhs.lower() < carl::constant_zero<Number>().get() || rhs.lowerBoundType() == BoundType::INFTY)))
		   || (mUpperBoundType == BoundType::INFTY && (rhs.lower() > carl::constant_zero<Number>().get() || (rhs.upper() > carl::constant_zero<Number>().get() || rhs.upperBoundType() == BoundType::INFTY)))
		   || (rhs.lowerBoundType() == BoundType::INFTY && ( mContent.upper() < carl::constant_zero<Number>().get() || ( mContent.lower() < carl::constant_zero<Number>().get() || mLowerBoundType == BoundType::INFTY)))
		   || (rhs.upperBoundType() == BoundType::INFTY && ( mContent.lower() > carl::constant_zero<Number>().get() || ( mContent.upper() > carl::constant_zero<Number>().get() || mUpperBoundType == BoundType::INFTY))) )
        {
            upperBoundType = BoundType::INFTY;
        }
		///@todo Correctly determine if bounds are strict or weak.
		if (this->isOpenInterval() || rhs.isOpenInterval()) {
			// just a quick heuristic, by no means complete.
            lowerBoundType = BoundType::STRICT;
            upperBoundType = BoundType::STRICT;
		}
        return Interval<Number>(BoostInterval( mContent/rhs.content() ), lowerBoundType, upperBoundType );
	}

template<typename Number>
void Interval<Number>::div_assign(const Interval<Number>& rhs)
	{
		*this = this->div(rhs);
	}

template<typename Number>
bool Interval<Number>::div_ext(const Interval<Number>& rhs, Interval<Number>& a, Interval<Number>& b) const
	{
            // Special case: if both contain 0 we can directly skip and return the unbounded interval.
            if(this->contains(carl::constant_zero<Number>().get()) && rhs.contains(carl::constant_zero<Number>().get()))
            {
                    a = unboundedInterval();
                    return false;
            }

            Interval<Number> reciprocalA, reciprocalB;
            bool          splitOccured;

            if( rhs.lowerBoundType() != BoundType::INFTY && rhs.lower() == carl::constant_zero<Number>().get() && rhs.upperBoundType() != BoundType::INFTY && rhs.upper() == carl::constant_zero<Number>().get() )    // point interval 0
            {
                splitOccured = false;
                if( this->contains( carl::constant_zero<Number>().get() ))
                {
                    a = unboundedInterval();
                }
                else
                {
                    a = emptyInterval();
                }
                return false;
            }
            else
            {
                if( rhs.isUnbounded() )
                {
                    a = unboundedInterval();
                    return false;
                }    // rhs.unbounded
                else
                {
                    //default case
                    splitOccured = rhs.reciprocal( reciprocalA, reciprocalB );
                    if( !splitOccured )
                    {
                        a = this->mul( reciprocalA );
                        return false;
                    }
                    else
                    {
                        a = this->mul( reciprocalA );
                        b = this->mul( reciprocalB );

                        if( a == b )
                        {
                            return false;
                        }
                        else
                        {
                            return true;
                        }

                    }
                }    // !rhs.unbounded

            }    // !pointinterval 0
	}

template<typename Number>
Interval<Number> Interval<Number>::inverse() const
	{
		assert(this->isConsistent());
		return Interval<Number>( mContent.upper()*Number(-1), mUpperBoundType, mContent.lower()*Number(-1), mLowerBoundType );
	}

template<typename Number>
void Interval<Number>::inverse_assign()
	{
		*this = this->inverse();
	}

        template<typename Number>
        Interval<Number> Interval<Number>::abs() const
        {
            if(this->contains(carl::constant_zero<Number>().get()))
            {
                Number max = mContent.upper() > mContent.lower() ? mContent.upper() : mContent.lower();
                BoundType bt = mContent.upper() > mContent.lower() ? mUpperBoundType : mLowerBoundType;
                return Interval<Number>( carl::constant_zero<Number>().get(), BoundType::WEAK, max, bt );
            }
            else if( mContent.upper() < carl::constant_zero<Number>().get()) // interval is fully negative
            {
                return Interval<Number>(-mContent.lower(), mLowerBoundType, -mContent.upper(), mUpperBoundType);
            }
            // otherwise inteval is already fully positive
            return *this;
        }
        
        template<typename Number>
        void Interval<Number>::abs_assign()
        {
            *this = abs(*this);
        }

template<typename Number>
bool Interval<Number>::reciprocal(Interval<Number>& a, Interval<Number>& b) const
	{
		if( this->isUnbounded() )
        {
            a = emptyInterval();
            return false;
        }
        else if( this->contains( carl::constant_zero<Number>().get() ) && mContent.lower() != carl::constant_zero<Number>().get() && mContent.upper() != carl::constant_zero<Number>().get() )
        {
            if( mLowerBoundType == BoundType::INFTY )
            {
                a = Interval<Number>(carl::constant_zero<Number>().get(), BoundType::INFTY,carl::constant_zero<Number>().get(), BoundType::WEAK );
                b = Interval<Number>(BoostInterval( carl::constant_one<Number>().get() ) /BoostInterval( mContent.upper() ), BoundType::WEAK, BoundType::INFTY );
            }
            else if( mUpperBoundType == BoundType::INFTY )
            {
                a = Interval<Number>(BoostInterval( carl::constant_one<Number>().get() ) /BoostInterval( mContent.lower() ), BoundType::INFTY, BoundType::WEAK );
                b = Interval<Number>(carl::constant_zero<Number>().get(), BoundType::WEAK,carl::constant_zero<Number>().get(), BoundType::INFTY );
            }
            else if( mContent.lower() == carl::constant_zero<Number>().get() && mContent.upper() != carl::constant_zero<Number>().get() )
            {
                a = Interval<Number>(carl::constant_zero<Number>().get(), BoundType::INFTY, carl::constant_zero<Number>().get(), BoundType::INFTY );
                b = Interval<Number>(BoostInterval( carl::constant_one<Number>().get() ) /BoostInterval( mContent.upper() ), BoundType::WEAK, BoundType::INFTY );
            }
            else if( mContent.lower() != carl::constant_zero<Number>().get() && mContent.upper() == carl::constant_zero<Number>().get() )
            {
                a = Interval<Number>(BoostInterval( carl::constant_one<Number>().get() ) /BoostInterval( mContent.lower() ), BoundType::INFTY, BoundType::WEAK );
                b = unboundedInterval(); // todo: really the whole interval here?
            }
            else if( mContent.lower() == carl::constant_zero<Number>().get() && mContent.upper() == carl::constant_zero<Number>().get() )
            {
                a = unboundedInterval();
                return false;
            }
            else
            {
                a = Interval<Number>(BoostInterval( carl::constant_one<Number>().get() ) /BoostInterval( mContent.lower() ), BoundType::INFTY, BoundType::WEAK );
                b = Interval<Number>(BoostInterval( carl::constant_one<Number>().get() ) /BoostInterval( mContent.upper() ), BoundType::WEAK, BoundType::INFTY );
            }
            return true;
        }
        else
        {
            if( mLowerBoundType == BoundType::INFTY && mContent.upper() != carl::constant_zero<Number>().get() )
            {
                a = Interval<Number>(  carl::constant_one<Number>().get() / mContent.upper() , mUpperBoundType,carl::constant_zero<Number>().get(),  BoundType::WEAK );
            }
            else if( mLowerBoundType == BoundType::INFTY && mContent.upper() == carl::constant_zero<Number>().get() )
            {
                a = Interval<Number>(carl::constant_zero<Number>().get(), BoundType::INFTY, carl::constant_zero<Number>().get(), BoundType::WEAK );
            }
            else if( mUpperBoundType == BoundType::INFTY && mContent.lower() != carl::constant_zero<Number>().get() )
            {
                a = Interval<Number>(  carl::constant_zero<Number>().get() , BoundType::WEAK, carl::constant_one<Number>().get()  /  mContent.lower(), mLowerBoundType );
            }
            else if( mUpperBoundType == BoundType::INFTY && mContent.lower() == carl::constant_zero<Number>().get() )
            {
                a = Interval<Number>(carl::constant_zero<Number>().get(), BoundType::WEAK,carl::constant_zero<Number>().get(), BoundType::INFTY );
            }
            else if( mContent.lower() != carl::constant_zero<Number>().get() && mContent.upper() != carl::constant_zero<Number>().get() )
            {
                a = Interval<Number>(BoostInterval( carl::constant_one<Number>().get() ) / mContent, mUpperBoundType, mLowerBoundType );
            }
            else if( mContent.lower() == carl::constant_zero<Number>().get() && mContent.upper() != carl::constant_zero<Number>().get() )
            {
                a = Interval<Number>(BoostInterval( carl::constant_one<Number>().get() ) /BoostInterval( mContent.upper() ), mUpperBoundType, BoundType::INFTY );
            }
            else if( mContent.lower() != carl::constant_zero<Number>().get() && mContent.upper() == carl::constant_zero<Number>().get() )
            {
                a = Interval<Number>(BoostInterval( carl::constant_one<Number>().get() ) /BoostInterval( mContent.lower() ), BoundType::INFTY, mLowerBoundType );
            }
			
            return false;
        }
	}

template<typename Number>
Interval<Number> Interval<Number>::pow(unsigned exp) const
	{
		assert(this->isConsistent());
		assert(exp <= INT_MAX );
<<<<<<< HEAD
        if( exp % 2 == 0 )
=======
        if( int(exp % 2) == carl::constant_zero<Number>().get() )
>>>>>>> 19adb385
        {
            if( mLowerBoundType == BoundType::INFTY && mUpperBoundType == BoundType::INFTY )
            {
                return Interval<Number>( carl::constant_zero<Number>().get(), BoundType::WEAK, carl::constant_zero<Number>().get(), BoundType::INFTY );
            }
            else if( mLowerBoundType == BoundType::INFTY )
            {
                if( contains( carl::constant_zero<Number>().get() ) )
                {
                    return Interval<Number>( carl::constant_zero<Number>().get(), BoundType::WEAK, carl::constant_zero<Number>().get(), BoundType::INFTY );
                }
                else
                {
                    return Interval<Number>( boost::numeric::pow( mContent, (int)exp ), mUpperBoundType, BoundType::INFTY );
                }
            }
            else if( mUpperBoundType == BoundType::INFTY )
            {
                if( contains( carl::constant_zero<Number>().get() ) )
                {
                    return Interval<Number>( carl::constant_zero<Number>().get(), BoundType::WEAK, carl::constant_zero<Number>().get(), BoundType::INFTY );
                }
                else
                {
                    return Interval<Number>( boost::numeric::pow( mContent, (int)exp ), mLowerBoundType, BoundType::INFTY );
                }
            }
            else
            {
                BoundType rType = mUpperBoundType;
                BoundType lType = mLowerBoundType;
                if( carl::abs( mContent.lower() ) > carl::abs( mContent.upper() ) )
                {
                    rType = mLowerBoundType;
                    lType = mUpperBoundType;
                }
                if( contains( carl::constant_zero<Number>().get() ) )
                {
                    return Interval<Number>( boost::numeric::pow( mContent, (int)exp ), BoundType::WEAK, rType );
                }
                else
                {
                    return Interval<Number>( boost::numeric::pow( mContent, (int)exp ), lType, rType );
                }
            }
        }
        else
        {
            return Interval<Number>( boost::numeric::pow( mContent, (int)exp ), mLowerBoundType, mUpperBoundType );
        }

	}

template<typename Number>
void Interval<Number>::pow_assign(unsigned exp)
	{
		*this = this->power(exp);
	}

template<typename Number>
Interval<Number> Interval<Number>::sqrt() const
	{
		assert(this->isConsistent());
        if( mUpperBoundType != BoundType::INFTY &&  mContent.upper() < carl::constant_zero<Number>().get() )
            return Interval<Number>::emptyInterval();
        if( mLowerBoundType == BoundType::INFTY || mContent.lower() < carl::constant_zero<Number>().get() )
        {
            if( mUpperBoundType == BoundType::INFTY )
            {
                return Interval<Number>(BoostInterval(carl::constant_zero<Number>().get()), mLowerBoundType, mUpperBoundType);
            }
            else
            {
                return Interval<Number>(boost::numeric::sqrt(BoostInterval(carl::constant_zero<Number>().get(),mContent.upper())), mLowerBoundType, mUpperBoundType);
            }
        }
		return Interval<Number>(boost::numeric::sqrt(mContent), mLowerBoundType, mUpperBoundType);
	}

template<typename Number>
void Interval<Number>::sqrt_assign()
	{
		*this = this->sqrt();
	}

	
template<typename Number>
Interval<Number> Interval<Number>::root(unsigned deg) const
	{
		assert(this->isConsistent());
		return Interval<Number>(boost::numeric::nth_root(mContent, deg), mLowerBoundType, mUpperBoundType);
	}

template<typename Number>
void Interval<Number>::root_assign(unsigned deg)
	{
		*this = this->root(deg);
	}

template<typename Number>
Interval<Number> Interval<Number>::log() const
	{
		assert(this->isConsistent());
		assert( mContent.lower() > carl::constant_zero<Number>().get() );
        return Interval<Number>(boost::numeric::log(mContent), mLowerBoundType, mUpperBoundType);
	}

template<typename Number>
void Interval<Number>::log_assign()
	{
		this->set(boost::numeric::log(mContent));
	}

/*******************************************************************************
 * Trigonometric functions
 ******************************************************************************/

template<typename Number>
Interval<Number> Interval<Number>::sin() const
	{
		assert(this->isConsistent());
		return Interval<Number>(boost::numeric::sin(mContent), mLowerBoundType, mUpperBoundType);
	}

template<typename Number>
void Interval<Number>::sin_assign()
	{
		this->set(boost::numeric::sin(mContent));
	}

template<typename Number>
Interval<Number> Interval<Number>::cos() const
	{
		assert(this->isConsistent());
		return Interval<Number>(boost::numeric::cos(mContent), mLowerBoundType, mUpperBoundType);
	}

template<typename Number>
void Interval<Number>::cos_assign()
	{
		this->set(boost::numeric::cos(mContent));
	}

template<typename Number>
Interval<Number> Interval<Number>::tan() const
	{
		assert(this->isConsistent());
		return Interval<Number>(boost::numeric::tan(mContent), mLowerBoundType, mUpperBoundType);
	}

template<typename Number>
void Interval<Number>::tan_assign()
	{
		this->set(boost::numeric::tan(mContent));
	}

template<typename Number>
Interval<Number> Interval<Number>::asin() const
	{
		assert(this->isConsistent());
		return Interval<Number>(boost::numeric::asin(mContent), mLowerBoundType, mUpperBoundType);
	}

template<typename Number>
void Interval<Number>::asin_assign()
	{
		this->set(boost::numeric::asin(mContent));
	}

template<typename Number>
Interval<Number> Interval<Number>::acos() const
	{
		assert(this->isConsistent());
		return Interval<Number>(boost::numeric::acos(mContent), mLowerBoundType, mUpperBoundType);
	}

template<typename Number>
void Interval<Number>::acos_assign()
	{
		this->set(boost::numeric::acos(mContent));
	}

template<typename Number>
Interval<Number> Interval<Number>::atan() const
	{
		assert(this->isConsistent());
		return Interval<Number>(boost::numeric::atan(mContent), mLowerBoundType, mUpperBoundType);
	}

template<typename Number>
void Interval<Number>::atan_assign()
	{
		this->set(boost::numeric::atan(mContent));
	}

template<typename Number>
Interval<Number> Interval<Number>::sinh() const
	{
		assert(this->isConsistent());
		return Interval<Number>(boost::numeric::sinh(mContent), mLowerBoundType, mUpperBoundType);
	}

template<typename Number>
void Interval<Number>::sinh_assign()
	{
		this->set(boost::numeric::sinh(mContent));
	}

template<typename Number>
Interval<Number> Interval<Number>::cosh() const
	{
		assert(this->isConsistent());
		return Interval<Number>(boost::numeric::cosh(mContent), mLowerBoundType, mUpperBoundType);
	}

template<typename Number>
void Interval<Number>::cosh_assign()
	{
		this->set(boost::numeric::cosh(mContent));
	}

template<typename Number>
Interval<Number> Interval<Number>::tanh() const
	{
		assert(this->isConsistent());
		return Interval<Number>(boost::numeric::tanh(mContent), mLowerBoundType, mUpperBoundType);
	}

template<typename Number>
void Interval<Number>::tanh_assign()
	{
		this->set(boost::numeric::tanh(mContent));
	}

template<typename Number>
Interval<Number> Interval<Number>::asinh() const
	{
		assert(this->isConsistent());
		return Interval<Number>(boost::numeric::asinh(mContent), mLowerBoundType, mUpperBoundType);
	}

template<typename Number>
void Interval<Number>::asinh_assign()
	{
		this->set(boost::numeric::asinh(mContent));
	}

template<typename Number>
Interval<Number> Interval<Number>::acosh() const
	{
		assert(this->isConsistent());
		return Interval<Number>(boost::numeric::acosh(mContent), mLowerBoundType, mUpperBoundType);
	}

template<typename Number>
void Interval<Number>::acosh_assign()
	{
		this->set(boost::numeric::acosh(mContent));
	}

template<typename Number>
Interval<Number> Interval<Number>::atanh() const
	{
		assert(this->isConsistent());
		return Interval<Number>(boost::numeric::atanh(mContent), mLowerBoundType, mUpperBoundType);
	}

template<typename Number>
void Interval<Number>::atanh_assign()
	{
		this->set(boost::numeric::atanh(mContent));
	}

/*******************************************************************************
 * Boolean operations
 ******************************************************************************/
	
template<typename Number>
	Interval<Number> Interval<Number>::intersect(const Interval<Number>& rhs) const
	{
		assert(this->isConsistent());
		assert(rhs.isConsistent());
		Number lowerValue;
        Number upperValue;
        BoundType maxLowest;
        BoundType minUppest;
        // determine value first by: LowerValue = max ( lowervalues ) where max considers infty.
        if ( mLowerBoundType != BoundType::INFTY && rhs.lowerBoundType() != BoundType::INFTY )
        {
            if ( mContent.lower() < rhs.lower() )
            {
                lowerValue = rhs.lower();
                maxLowest = rhs.lowerBoundType();
            }
            else if ( rhs.lower() < mContent.lower() )
            {
                lowerValue = mContent.lower();
                maxLowest = mLowerBoundType;
            }
            else
            {
                lowerValue = mContent.lower();
                maxLowest = getStrictestBoundType(mLowerBoundType, rhs.lowerBoundType());
            }
        }
        else if ( mLowerBoundType == BoundType::INFTY && rhs.lowerBoundType() != BoundType::INFTY )
        {
            lowerValue = rhs.lower();
            maxLowest = rhs.lowerBoundType();
        }
        else if ( mLowerBoundType != BoundType::INFTY && rhs.lowerBoundType() == BoundType::INFTY )
        {
            lowerValue = mContent.lower();
            maxLowest = mLowerBoundType;
        }
        else
        {
            lowerValue = carl::constant_zero<Number>().get();
            maxLowest = BoundType::INFTY;
        }

        // determine value first by: UpperValue = min ( uppervalues ) where min considers infty.
        if ( mUpperBoundType != BoundType::INFTY && rhs.upperBoundType() != BoundType::INFTY )
        {
            if ( mContent.upper() > rhs.upper() )
            {
                upperValue = rhs.upper();
                minUppest = rhs.upperBoundType();
            }
            else if ( rhs.upper() > mContent.upper() )
            {
                upperValue = mContent.upper();
                minUppest = mUpperBoundType;
            }
            else
            {
                upperValue = mContent.upper();
                minUppest = getStrictestBoundType(mUpperBoundType, rhs.upperBoundType());
            }
            if( maxLowest == BoundType::INFTY )
            {
                lowerValue = upperValue;
            }
        }
        else if ( mUpperBoundType == BoundType::INFTY && rhs.upperBoundType() != BoundType::INFTY )
        {
            upperValue = rhs.upper();
            minUppest = rhs.upperBoundType();
            if( maxLowest == BoundType::INFTY )
            {
                lowerValue = upperValue;
            }
        }
        else if ( mUpperBoundType != BoundType::INFTY && rhs.upperBoundType() == BoundType::INFTY )
        {
            upperValue = mContent.upper();
            minUppest = mUpperBoundType;
            if( maxLowest == BoundType::INFTY )
            {
                lowerValue = upperValue;
            }
        }
        else
        {
            upperValue = lowerValue;
            minUppest = BoundType::INFTY;
        }
        return Interval<Number>(lowerValue, maxLowest, upperValue, minUppest );
	}
	
template<typename Number>
	Interval<Number>& Interval<Number>::intersect_assign(const Interval<Number>& rhs)
	{
		*this = this->intersect(rhs);
	}
	
	template<typename Number>
	bool Interval<Number>::unite(const Interval<Number>& rhs, Interval<Number>& resultA, Interval<Number>& resultB) const
	{
		assert(this->isConsistent());
		assert(rhs.isConsistent());
		if( this->intersect(rhs).isEmpty() )
		{
                    // special case: [a;b] U (b;c]
                    if( (mContent.lower() == rhs.upper() && (rhs.upperBoundType() == BoundType::WEAK || mLowerBoundType == BoundType::WEAK) ) ||
                        (mContent.upper() == rhs.lower() && (mUpperBoundType == BoundType::WEAK || rhs.lowerBoundType() == BoundType::WEAK) ) ) 
                    {
                        Number lower = rhs.lower() <= mContent.lower() ? rhs.lower() : mContent.lower();
                        Number upper = rhs.upper() >= mContent.upper() ? rhs.upper() : mContent.upper();
                        BoundType lowerBoundType = lower == mContent.lower() ? mLowerBoundType : rhs.lowerBoundType();
                        BoundType upperBoundType = upper == mContent.upper() ? mUpperBoundType : rhs.upperBoundType();
                        resultA = Interval<Number>(lower, lowerBoundType, upper, upperBoundType);
                        return false;
                    }
                    else
                    {
                        resultA = *this;
			resultB = rhs;
			return true;
                    }		
		}
		else
		{
			Number lower;
			Number upper;
			BoundType lowerType = getWeakestBoundType(mLowerBoundType, rhs.lowerBoundType());
			BoundType upperType = getWeakestBoundType(mUpperBoundType, rhs.upperBoundType());
			// calculate lowerBound and lowerBoundType
                        if( lowerType != BoundType::INFTY )
                        {
                            if( mContent.lower() < rhs.lower() )
                            {
                                    lower = mContent.lower();
                                    lowerType = mLowerBoundType;
                            }
                            else if ( mContent.lower() == rhs.lower() )
                            {
                                    lower = mContent.lower();
                                    lowerType = getWeakestBoundType(mLowerBoundType, rhs.lowerBoundType());
                            }
                            else
                            {
                                    lower = rhs.lower();
                                    lowerType = rhs.lowerBoundType();
                            }
                        }
                        else
                        {
                            lower = mContent.upper();
                        }
			
			// calculate upperBound and upperBoundType
                        if( upperType != BoundType::INFTY )
                        {
                            if( mContent.upper() > rhs.upper() )
                            {
                                    upper = mContent.upper();
                                    upperType = mUpperBoundType;
                            }
                            else if ( mContent.upper() == rhs.upper() )
                            {
                                    upper = mContent.upper();
                                    upperType = getWeakestBoundType(mUpperBoundType, rhs.upperBoundType());
                            }
                            else
                            {
                                    upper = rhs.upper();
                                    upperType = rhs.upperBoundType();
                            }
                        }
                        else
                        {
                            upper = lower;
                        }
			
			resultA = Interval<Number>(lower, lowerType, upper, upperType);
			return false;
		}
	}
	
	template<typename Number>
	bool Interval<Number>::difference(const Interval<Number>& rhs, Interval<Number>& resultA, Interval<Number>& resultB) const
	{
		assert(this->isConsistent());
		assert(rhs.isConsistent());
                if( rhs.isEmpty() )
                {
                    resultA = *this;
                    return false;
                }
                if ( this->isEmpty() )
                {
                    resultA = rhs;
                    return false;
                }
                // check for subset before contains because we may want to get
                // the difference from ourselves which is empty.
		if( this->isSubset(rhs) )
                {
                    resultA = emptyInterval();
                    return false;
                }
                else if( this->contains(rhs) )
                {
                    if( mContent.lower() != rhs.lower() && mContent.upper() != rhs.upper() )
                    {
			BoundType upperType = getOtherBoundType(rhs.lowerBoundType());
			BoundType lowerType = getOtherBoundType(rhs.upperBoundType());
			resultA = Interval<Number>(mContent.lower(), mLowerBoundType, rhs.lower(), upperType);
			resultB = Interval<Number>(rhs.upper(), lowerType, mContent.upper(), mUpperBoundType);
			return true;
                    }
                    else if( mContent.lower() == rhs.lower() && mContent.upper() != rhs.upper() )
                    {
                        if( mLowerBoundType == rhs.lowerBoundType() )
                        {
                            BoundType lowerType = getOtherBoundType(rhs.upperBoundType());
                            resultA = Interval<Number>(rhs.upper(), lowerType, mContent.upper(), mUpperBoundType );
                            return false;
                        }
                        else
                        {
                            resultA = Interval<Number>( mContent.lower(),mLowerBoundType, mContent.lower(), getOtherBoundType(rhs.lowerBoundType()) );
                            resultB = Interval<Number>(rhs.upper(), getOtherBoundType(rhs.upperBoundType()), mContent.upper(), mUpperBoundType);
                            return true;
                        }
                    }
                    else if( mContent.lower() != rhs.lower() && mContent.upper() == rhs.upper() )
                    {
                        if( mUpperBoundType == rhs.upperBoundType() )
                        {
                            BoundType upperType = getOtherBoundType(rhs.lowerBoundType());
                            BoundType lowerType = mLowerBoundType;
                            resultA = Interval<Number>(mContent.lower(), lowerType, rhs.upper(), upperType);
                            return false;
                        }
                        else
                        {
                            resultA = Interval<Number>(mContent.lower(), mLowerBoundType, rhs.upper(), getOtherBoundType(rhs.upperBoundType()));
                            resultB = Interval<Number>(mContent.upper(), getOtherBoundType(rhs.upperBoundType()), mContent.upper(), mUpperBoundType);
                            return true;
                        }
                    }
                    else if( mContent.lower() == rhs.lower() && mContent.upper() == rhs.upper() )
                    {
                        resultA = emptyInterval();
                        return false;
                    }
                    // Shouldn't happen
                    assert(false);
                    return false;
		}
		else
		{
			if( this->contains(rhs.lower()) )
			{
                            BoundType upperType = getOtherBoundType(rhs.lowerBoundType());
                            resultA = Interval<Number>(mContent.lower(), mLowerBoundType, rhs.lower(), upperType);
			}
			else if( this->contains(rhs.upper()) )
			{
                            BoundType lowerType = getOtherBoundType(rhs.upperBoundType());
                            resultA = Interval<Number>(rhs.upper(), lowerType, mContent.upper(), mUpperBoundType);
			}
			else //both are totally distinct
			{
                            resultA = *this;
			}
			return false;
		}
	}
	
	template<typename Number>
	bool Interval<Number>::complement(Interval<Number>& resultA, Interval<Number>& resultB) const
	{
		BoundType upperType;
		BoundType lowerType;
		switch (mLowerBoundType) {
			case BoundType::INFTY:
				if(mUpperBoundType == BoundType::INFTY)
				{
					resultA = emptyInterval();
				}
				else
				{
					lowerType = mUpperBoundType == BoundType::STRICT ? BoundType::WEAK : BoundType::STRICT;
					resultA = Interval<Number>(mContent.upper(), lowerType, mContent.upper(), BoundType::INFTY);
				}
				return false;
				
			default:
				switch (mUpperBoundType) {
					case BoundType::INFTY:
						upperType = mLowerBoundType == BoundType::STRICT ? BoundType::WEAK : BoundType::STRICT;
						resultA = Interval<Number>(mContent.lower(), BoundType::INFTY, mContent.lower(), upperType);
						return false;
						
					default:
						upperType = mLowerBoundType == BoundType::STRICT ? BoundType::WEAK : BoundType::STRICT;
						lowerType = mUpperBoundType == BoundType::STRICT ? BoundType::WEAK : BoundType::STRICT;
						resultA = Interval<Number>(mContent.lower(), BoundType::INFTY, mContent.lower(), upperType);
						resultB = Interval<Number>(mContent.upper(), lowerType, mContent.upper(), BoundType::INFTY);
						return true;
				}
		}
	}
	
	template<typename Number>
	bool Interval<Number>::symmetricDifference(const Interval<Number>& rhs, Interval<Number>& resultA, Interval<Number>& resultB) const
	{
		assert(this->isConsistent());
		assert(rhs.isConsistent());
		Interval<Number> intersection = this->intersect(rhs);
		if( !intersection.isEmpty() )
		{
			Interval<Number> tmp;
			this->unite(rhs, tmp, tmp); //we know this will result in exactly one interval as the intersection is not empty
			return tmp.difference(intersection, resultA, resultB);
 		}
		resultA = *this;
		resultB = rhs;
		return true;
	}
	
/*******************************************************************************
 * Overloaded arithmetics operators
 ******************************************************************************/

template<typename Number>
inline const Interval<Number> operator +(const Interval<Number>& lhs, const Interval<Number>& rhs)
	{
		return lhs.add(rhs);
	}

template<typename Number>
inline const Interval<Number> operator +(const Number& lhs, const Interval<Number>& rhs)
	{
		return Interval<Number>( lhs + rhs.content().lower(), rhs.lowerBoundType(), lhs + rhs.content().upper(), rhs.upperBoundType());
	}

template<typename Number>
inline const Interval<Number> operator +(const Interval<Number>& lhs, const Number& rhs)
	{
		return rhs + lhs;
	}

template<typename Number>
inline const Interval<Number> operator +=(Interval<Number>& lhs, const Interval<Number>& rhs)
	{
		lhs.add_assign(rhs);
                return lhs;
	}

template<typename Number>
inline const Interval<Number> operator +=(Interval<Number>& lhs, const Number& rhs)
	{
		return lhs += Interval<Number>(rhs);
	}

template<typename Number>
    inline const Interval<Number> operator -(const Interval<Number>& interval)
    {
        return interval.inverse();
    }

template<typename Number>
inline const Interval<Number> operator -(const Interval<Number>& lhs, const Interval<Number>& rhs)
	{
		return lhs.sub(rhs);
	}

template<typename Number>
inline const Interval<Number> operator -(const Number& lhs, const Interval<Number>& rhs)
	{
		return Interval<Number>(lhs).sub(rhs);
	}

template<typename Number>
inline const Interval<Number> operator -(const Interval<Number>& lhs, const Number& rhs)
	{
		return lhs.sub(Interval<Number>(rhs));
	}

template<typename Number>
inline const Interval<Number> operator -=(Interval<Number>& lhs, const Interval<Number>& rhs)
	{
		lhs.sub_assign(rhs);
                return lhs;
	}

template<typename Number>
inline const Interval<Number> operator -=(Interval<Number>& lhs, const Number& rhs)
	{
		return lhs -= Interval<Number>(rhs);
	}

template<typename Number>
inline const Interval<Number> operator *(const Interval<Number>& lhs, const Interval<Number>& rhs)
	{
		return lhs.mul(rhs);
	}

template<typename Number>
inline const Interval<Number> operator *(const Number& lhs, const Interval<Number>& rhs)
	{
		return Interval<Number>(lhs * rhs.content().lower(), rhs.lowerBoundType(), lhs * rhs.content().upper(), rhs.upperBoundType());
	}

template<typename Number>
inline const Interval<Number> operator *(const Interval<Number>& lhs, const Number& rhs)
	{
		return rhs * lhs;
	}

template<typename Number>
inline const Interval<Number> operator *=(Interval<Number>& lhs, const Interval<Number>& rhs)
	{
		lhs.mul_assign(rhs);
                return lhs;
	}

template<typename Number>
inline const Interval<Number> operator *=(Interval<Number>& lhs, const Number& rhs)
	{
		return lhs *= Interval<Number>(rhs);
	}

template<typename Number>
inline const Interval<Number> operator /(const Interval<Number>& lhs, const Interval<Number>& rhs)
	{
		return lhs.div(rhs);
	}

template<typename Number>
inline const Interval<Number> operator /(const Number& lhs, const Interval<Number>& rhs)
	{
		return Interval<Number>(lhs).div_assign(rhs);
	}

template<typename Number>
inline const Interval<Number> operator /(const Interval<Number>& lhs, const Number& rhs)
	{
		return lhs.div(Interval<Number>(rhs));
	}

/*******************************************************************************
 * Comparison operators
 ******************************************************************************/

template<typename Number>
inline bool operator ==(const Interval<Number>& lhs, const Interval<Number>& rhs)
	{
		return lhs.content().lower() == rhs.content().lower() && lhs.content().upper() == rhs.content().upper() && lhs.lowerBoundType() == rhs.lowerBoundType() && lhs.upperBoundType() == rhs.upperBoundType();
	}

template<typename Number>
inline bool operator !=(const Interval<Number>& lhs, const Interval<Number>& rhs)
	{
		return !(lhs == rhs);
	}

template<typename Number>
inline bool operator <=(const Interval<Number>& lhs, const Interval<Number>& rhs)
	{
		if( lhs < rhs )
		{
			return true;
		}
		
		if( lhs.upper() == rhs.lower() )
		{
			switch (lhs.upperBoundType()) {
				case BoundType::STRICT:
				case BoundType::WEAK:
					return rhs.lowerBoundType() != BoundType::INFTY;
				default:
					return false;
			}
		}
		else
		{
			return false;
		}
		
	}

template<typename Number>
inline bool operator >=(const Interval<Number>& lhs, const Interval<Number>& rhs)
	{
		return rhs <= lhs;
	}

template<typename Number>
inline bool operator <(const Interval<Number>& lhs, const Interval<Number>& rhs)
	{
		if( lhs.upper() < rhs.lower() )
		{
			return true;
		}
		
		if( lhs.upper() == rhs.lower() )
		{
			switch (lhs.upperBoundType()) {
				case BoundType::STRICT:
					return rhs.lowerBoundType() != BoundType::INFTY;
				case BoundType::WEAK:
					return rhs.lowerBoundType() == BoundType::STRICT;
				default:
					return false;
			}
		}
		else
		{
			return false;
		}
	}

template<typename Number>
inline bool operator >(const Interval<Number>& lhs, const Interval<Number>& rhs)
	{
		return rhs < lhs;
	}
}<|MERGE_RESOLUTION|>--- conflicted
+++ resolved
@@ -776,11 +776,7 @@
 	{
 		assert(this->isConsistent());
 		assert(exp <= INT_MAX );
-<<<<<<< HEAD
         if( exp % 2 == 0 )
-=======
-        if( int(exp % 2) == carl::constant_zero<Number>().get() )
->>>>>>> 19adb385
         {
             if( mLowerBoundType == BoundType::INFTY && mUpperBoundType == BoundType::INFTY )
             {
