/**
 * The class implements interval arithmetic for rational types.
 *
 * @file ExactInterval.h
 * @author Stefan Schupp <stefan.schupp@cs.rwth-aachen.de>
 * @version 2013-12-19
 */

#pragma once
#include "../core/Sign.h"
#include "../numbers/numbers.h"
#include "BoundType.h"

namespace carl
{
    template<typename Numeric> class ExactInterval;
    
    template<typename Numeric>
    std::ostream& operator<<(std::ostream& str, const ExactInterval<Numeric>&);

    //////////////
    // Typedefs //
    //////////////
    
    template<typename Numeric>
    class ExactInterval
    {
        public:

            /// Standard assertion for checking the input to constructors and setters: the interval bounds might define an empty interval but can never cross (left > right).
            #define BOUNDS_OK( left, leftType, right, rightType )\
                ( leftType == BoundType::INFTY || rightType == BoundType::INFTY || left <= right )

            //////////////////////////
            // Con- and destructors //
            //////////////////////////
            
            ExactInterval();
            
            /**
             * Constructs the point interval [n, n].
             * @param n
             */
            ExactInterval( const Numeric& n ):
                mLeft( n ),
                mLeftType( BoundType::WEAK ),
                mRight( n ),
                mRightType( BoundType::WEAK )
            {}

            /**
             * Constructs interval ]l, r[, [l, r[, ]l, r], or [l, r]. Special case: ]0, 0[ = ]-infinity, infinity[.
             * Note that by this constructor, decimal representations of rational Numerics are rationalized by GiNaC::rationalize;
             * @param l left bound
             * @param lType type of the left bound
             * @param r right bound
             * @param rType type of the right bound
             */
            ExactInterval( const Numeric& l, BoundType lType, const Numeric& r, BoundType rType );

			/**
			 * Constructs interval ]l, r[ or [l, r], depending on the given bound type.
			 * @param l left bound
			 * @param r right bound
			 * @param type type of the bounds
			 */
			ExactInterval( const Numeric& l, const Numeric& r, BoundType type);

            /**
             * Constructs an open interval from another.
             * @param i other open interval
             */
            ExactInterval( const ExactInterval<Numeric>& i );

            /**
             * Destructor.
             */
            ~ExactInterval();

            ///////////////
            // Selectors //
            ///////////////

            /**
             * Set new left bound for the interval.
             * @param l new left bound
             */
            void setLeft( const Numeric& l )
            {
                mLeft = l;
            }

            /**
             * Set new left bound type for the interval.
             * @param lType new left bound type
             */
            void setLeftType( BoundType lType )
            {
                mLeftType = lType;
            }

            /**
             * Set new right bound for the interval.
             * @param r new right bound
             */
            void setRight( const Numeric& r )
            {
                mRight = r;
            }

            /**
             * Set new right bound type for the interval.
             * @param rType new right bound type
             */
            void setRightType( const BoundType& rType )
            {
                mRightType = rType;
            }

            /**
             * Selects the left bound.
             * @return Numeric
             */
            const Numeric& left() const
            {
                return mLeft;
            }

            /**
             * Selects the right bound.
             * @return Numeric
             */
            const Numeric& right() const
            {
                return mRight;
            }
            
            void set( const Numeric& _left, const Numeric& _right )
            {
                mLeft = _left;
                mRight = _right;
            }
            
            void set( const Numeric& _c )
            {
                mLeft = _c;
                mRight = _c;
            }
            
            /**
             * Selects the left bound type.
             * @return bound type of the left bound
             */
            BoundType leftType() const
            {
                return mLeftType;
            }

            /**
             * Selects the right bound type.
             * @return bound type of the right bound
             */
            BoundType rightType() const
            {
                return mRightType;
            }

            ////////////////
            // Operations //
            ////////////////

            /**
             * @return true if the bounds define an empty interval, false otherwise
             */
            bool empty() const
            {
                return !(mLeftType == BoundType::INFTY || mRightType == BoundType::INFTY || left() < right() || ( left() == right() && mLeftType != BoundType::STRICT && mRightType != BoundType::STRICT ));
//                return !( BOUNDS_OK( mLeft, mLeftType, mRight, mRightType ) || ( mLeftType != BoundType::STRICT && mRightType != BoundType::STRICT && mLeft == mRight ) );
            }

            /**
             * @return true if the bounds define the whole real line, false otherwise
             */
            bool unbounded() const
            {
                return mLeftType == BoundType::INFTY && mRightType == BoundType::INFTY;
            }

            /**
             * @return true if one side of the interval is unbounded
             */
            bool halfunbounded() const
            {
                return mLeftType == BoundType::INFTY || mRightType == BoundType::INFTY;
            }

            ////////////////
            // Operations //
            ////////////////

            /**
             * Determine whether the interval lays entirely left of 0 (NEGATIVE_SIGN), right of 0 (POSITIVE_SIGN) or contains 0 (ZERO_SIGN).
             * @return NEGATIVE_SIGN, if the interval lays entirely left of 0; POSITIVE_SIGN, if right of 0; or ZERO_SIGN, if contains 0.
             */
            Sign sgn();

            /**
             * @param n
             * @return true in case n is contained in this ExactInterval
             */
            bool contains( const Numeric& n ) const;

            /**
             * @param o
             * @return true in case o is a subset of this ExactInterval
             */
            bool contains( const ExactInterval<Numeric>& o ) const;

            /**
             * Checks whether n is contained in the <b>closed</b> interval defined by the bounds.
             * @param n
             * @return true in case n meets the interval bounds or a point inbetween
             */
            bool meets( const Numeric& n ) const;

            /**
             * @param o
             * @return intersection with the given ExactInterval and this ExactInterval, or (0, 0) in case the intersection is empty
             */
            ExactInterval<Numeric> intersect( const ExactInterval<Numeric>& o ) const;

            /**
             * @return the midpoint of this interval
             */
            Numeric midpoint() const;

			/**
			 * Searches for some point in this interval, preferably near the midpoint and with a small representation.
			 * @return some point within this interval
			 */
			Numeric sample() const;

            /**
             * Computes the absolute value of this interval, i.e. the maximum of the absolute values of its bounds.
             * @return absolute value of the interval
             * @see Marc Daumas, Guillaume Melquiond, and Cesar Munoz - "Guaranteed Proofs Using ExactInterval Arithmetic".
             */
            ExactInterval<Numeric> abs() const;

            ///////////////////////////
            // Arithmetic Operations //
            ///////////////////////////

            /** Adds two intervals and returns their sum.
             * @param o
             * @return sum
             */
            ExactInterval<Numeric> add( const ExactInterval<Numeric>& o ) const;

            /** Returns the negative value.
             * @return negative value
             */
            ExactInterval<Numeric> inverse() const;

            /** Multiplies two intervals and returns their product.
             * @param o
             * @return product
             */
            ExactInterval<Numeric> mul( const ExactInterval<Numeric>& o ) const;

            /** Divides two intervals.
             * @param o
             * @return this interval divided by the argument
             * @throws invalid_argument in case the argument interval contains zero
             */
            ExactInterval<Numeric> div( const ExactInterval<Numeric>& o ) const throw ( std::invalid_argument );

            /** Extended ExactIntervaldivision
             * @param a
             * @param b
             * @param o
             * @return true if interval splitting (results in a and b), false else (results only in a)
             */
            bool div_ext( ExactInterval<Numeric>& a, ExactInterval<Numeric>& b, const ExactInterval<Numeric>& o );

            /** Computes the power to <code>e</code> of this interval.
             * @param e exponent
             * @return power to <code>e</code> of this interval
             */
            ExactInterval<Numeric> power( unsigned e ) const;

            /** Computes the reciprocal to the interval with respect to division by zero and infinity
             * @param a first result reference
             * @param b second result reference
             * @return true if the result contains two intervals, else false
             */
            bool reciprocal( ExactInterval<Numeric>& a, ExactInterval<Numeric>& b ) const;

            /**
             * Computes the exp of the interval.
             * @return 
             */
            ExactInterval<Numeric> exp() const;
            
            /**
             * Computes the logarithm of the interval.
             * @return 
             */
            ExactInterval<Numeric> log() const;
            
            /**
            * Split the interval at the midpoint.
            * @param _left
            * @param _right
            */
           void split(ExactInterval<Numeric>& _left, ExactInterval<Numeric>& _right) const;

           /**
            * Split the interval in n uniform intervals contained in the _result vector.
            * @param _result
            * @param n
            */
           void split(std::vector<ExactInterval<Numeric> >& _result, const unsigned n) const;

           /**
            * Bloat the interval by the given width.
            * @param _width
            */
           void bloat(const Numeric& _width);
           
           /**
            * Calculates the diameter of the interval
            * @return the diameter of the interval
            */
           Numeric diameter() const;

           Numeric diameterRatio( const ExactInterval<Numeric>& _interval) const;

           /**
            * Calculate the magnitude of the interval.
            * @return 
            */
           Numeric magnitude() const;
            
            ///////////////////////////
            // Relational Operations //
            ///////////////////////////

            /**
             * @param o
             * @return true in case the other interval equals this
             */
            bool isEqual( const ExactInterval<Numeric>& o ) const;

            /** Checks whether the left bound of this interval is less or equal the left bound of the other interval.
             * @param o
             * @return true if the left bound of this interval is less or equal the left bound of the other interval
             */
            bool isLessOrEqual( const ExactInterval<Numeric>& o ) const;

            /** Checks whether the right bound of this interval is greater or equal the right bound of the other interval
             * @param o
             * @return true if the right bound of this interval is greater or equal the right bound of the other interval
             */
            bool isGreaterOrEqual( const ExactInterval<Numeric>& o ) const;

            ////////////////////
            // Static Methods //
            ////////////////////

            /**
             * Creates the empty interval denoted by ]0,0[
             * @return empty interval
             */
            static ExactInterval<Numeric> emptyExactInterval()
            {
                return ExactInterval( Numeric(0), BoundType::STRICT, Numeric(0), BoundType::STRICT );
            }

            /**
             * Creates the unbounded interval denoted by ]-infty,infty[
             * @return empty interval
             */
            static ExactInterval<Numeric> unboundedExactInterval()
            {
                return ExactInterval( Numeric(-1), BoundType::INFTY, Numeric(1), BoundType::INFTY );
            }

		void operator +=(const ExactInterval<Numeric>& o);
		void operator -=(const ExactInterval<Numeric>& o);
		void operator *=(const ExactInterval<Numeric>& o);
		
            friend std::ostream& operator<< <>(std::ostream& str, const ExactInterval<Numeric>&);
            
        protected:
            ////////////////
            // Attributes //
            ////////////////

            Numeric   mLeft;    // left bound of the interval
            BoundType mLeftType;    // type of the left bound (BoundType::STRICT or BoundType::WEAK)
            Numeric   mRight;    // right bound of the interval
            BoundType mRightType;    // type of the right bound (BoundType::STRICT or BoundType::WEAK)

        private:

            /////////////////////////
            // AUXILIARY FUNCTIONS //
            /////////////////////////

            /**
             * Return the bound type which corresponds to the weakest-possible type when combining all elements in two intervals.
             * @param type1
             * @param type2
             * @return BoundType::INFTY if one of the given types is INIFNITY_BOUND, BoundType::STRICT if one of the given types is BoundType::STRICT
             */
            inline static BoundType getWeakestBoundType( BoundType type1, BoundType type2 )
            {
                return (type1 == BoundType::INFTY || type2 == BoundType::INFTY)
                       ? BoundType::INFTY : (type1 == BoundType::STRICT || type2 == BoundType::STRICT) ? BoundType::STRICT : BoundType::WEAK;
            }

    };    // class ExactInterval
    
// Arithmetic operators
template<typename Numeric>
inline const ExactInterval<Numeric> operator +(const ExactInterval<Numeric>& lh, const ExactInterval<Numeric>& rh)
{
	return lh.add(rh);
}

template<typename Numeric>
inline const ExactInterval<Numeric> operator +(const ExactInterval<Numeric>& lh, const Numeric& rh)
{
	// TODO optimization potential
	return lh.add(ExactInterval<Numeric>(rh));
}

template<typename Numeric>
inline const ExactInterval<Numeric> operator +(const Numeric& lh, const ExactInterval<Numeric>& rh)
{
	// TODO optimization potential
	return rh.add(ExactInterval<Numeric>(lh));
}

template<typename Numeric>
inline const ExactInterval<Numeric> operator -(const ExactInterval<Numeric>& lh, const ExactInterval<Numeric>& rh)
{
	return lh.add(rh.inverse());
}

template<typename Numeric>
inline const ExactInterval<Numeric> operator -(const ExactInterval<Numeric>& lh, const Numeric& rh)
{
	return lh + (-rh);
}

template<typename Numeric>
inline const ExactInterval<Numeric> operator -(const Numeric& lh, const ExactInterval<Numeric>& rh)
{
	return (-lh) +rh;
}

template<typename Numeric>
inline const ExactInterval<Numeric> operator *(const ExactInterval<Numeric>& lh, const ExactInterval<Numeric>& rh)
{
	return lh.mul(rh);
}

template<typename Numeric>
inline const ExactInterval<Numeric> operator *(const ExactInterval<Numeric>& lh, const Numeric& rh)
{
	return ExactInterval<Numeric>(lh.mul(ExactInterval<Numeric>(rh)));
}

template<typename Numeric>
inline const ExactInterval<Numeric> operator *(const Numeric& lh, const ExactInterval<Numeric>& rh)
{
	return rh * lh;
}

template<typename Numeric>
inline const ExactInterval<Numeric> operator /(const ExactInterval<Numeric>& lh, const Numeric& rh) throw ( std::overflow_error)
{
	return lh.div(ExactInterval<Numeric>(rh));
}

template<typename Numeric>
inline const ExactInterval<Numeric> operator /(const Numeric& lh, const ExactInterval<Numeric>& rh) throw ( std::overflow_error)
{
	ExactInterval<Numeric> result = ExactInterval<Numeric>(lh);
	result.div(rh);
	return result;
}

// relational operators

    template<typename Numeric>
inline bool operator ==(const ExactInterval<Numeric>& lh, const ExactInterval<Numeric>& rh)
{
	return lh.isEqual(rh);
}

    template<typename Numeric>
inline bool operator !=(const ExactInterval<Numeric>& lh, const ExactInterval<Numeric>& rh)
{
	return !lh.isEqual(rh);
}

    template<typename Numeric>
inline bool operator <=(const ExactInterval<Numeric>& lh, const ExactInterval<Numeric>& rh)
{
	return lh.isLessOrEqual(rh);
}

    template<typename Numeric>
inline bool operator >=(const ExactInterval<Numeric>& lh, const ExactInterval<Numeric>& rh)
{
	return lh.isGreaterOrEqual(rh);
}

template<typename Numeric>
inline bool operator <(const ExactInterval<Numeric>& lh, const ExactInterval<Numeric>& rh)
{
<<<<<<< HEAD
	if(rh.leftBound() != BoundType::INFTY)
	{
		if(lh.rightBound() != BoundType::INFTY)
		{
			return lh.right() < rh.left() || (lh.right() == rh.left() && lh.rightBound() == BoundType::STRICT && rh.leftBound() == BoundType::STRICT);
=======
	if(rh.leftType() != BoundType::INFTY)
	{
		if(lh.rightType() != BoundType::INFTY)
		{
			return lh.right() < rh.left() || (lh.right() == rh.left() && lh.rightType() == BoundType::STRICT && rh.leftType() == BoundType::STRICT);
>>>>>>> 308046b3
		}
		else
		{
			return false;
		}
	}
	else
	{
		return false;
	}
}

template<typename Numeric>
inline bool operator >(const ExactInterval<Numeric>& lh, const ExactInterval<Numeric>& rh)
{
	return rh < lh;
}
	
}

#include "ExactInterval.tpp"
<|MERGE_RESOLUTION|>--- conflicted
+++ resolved
@@ -522,19 +522,11 @@
 template<typename Numeric>
 inline bool operator <(const ExactInterval<Numeric>& lh, const ExactInterval<Numeric>& rh)
 {
-<<<<<<< HEAD
-	if(rh.leftBound() != BoundType::INFTY)
-	{
-		if(lh.rightBound() != BoundType::INFTY)
-		{
-			return lh.right() < rh.left() || (lh.right() == rh.left() && lh.rightBound() == BoundType::STRICT && rh.leftBound() == BoundType::STRICT);
-=======
 	if(rh.leftType() != BoundType::INFTY)
 	{
 		if(lh.rightType() != BoundType::INFTY)
 		{
 			return lh.right() < rh.left() || (lh.right() == rh.left() && lh.rightType() == BoundType::STRICT && rh.leftType() == BoundType::STRICT);
->>>>>>> 308046b3
 		}
 		else
 		{
