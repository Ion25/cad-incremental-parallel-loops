--- conflicted
+++ resolved
@@ -53,10 +53,6 @@
 		return std::vector<Variable>(vars.begin(), vars.end());
 	}
 
-<<<<<<< HEAD
-public:
-=======
->>>>>>> 7b2c62f3
 	CoCoA::RingElem convert(const Poly& p) const {
 		CoCoA::RingElem res(mRing);
 		for (const auto& t: p) {
@@ -132,10 +128,25 @@
 	CoCoAAdaptor(const std::initializer_list<Poly>& polys):
 		CoCoAAdaptor(std::vector<Poly>(polys))
 	{}
-<<<<<<< HEAD
-
+
+	void resetVariableOrdering(const std::vector<Variable>& ordering) {
+		assert(ordering.size() == mSymbolBack.size());
+		assert(ordering.size() == mSymbolThere.size());
+		mSymbolBack = ordering;
+
+		auto indets = CoCoA::indets(mRing);
+		for (std::size_t i = 0; i < mSymbolBack.size(); ++i) {
+			mSymbolThere[mSymbolBack[i]] = indets[i];
+		}
+	}
+	
 	Poly gcd(const Poly& p1, const Poly& p2) const {
 		return convert(CoCoA::gcd(convert(p1), convert(p2)));
+	}
+
+	Poly makeCoprimeWith(const Poly& p1, const Poly& p2) const {
+		CoCoA::RingElem res = convert(p1);
+		return convert(res / CoCoA::gcd(res, convert(p2)));
 	}
 
 	/**
@@ -152,17 +163,17 @@
    * @return A map whose keys are the irreducible factors and whose values are
    * the exponents.
 	 */
-	Factors<Poly> factorize(const Poly& p, bool includeConstantFlag = true) const {
-      Factors<Poly> res;
-      auto finfo = CoCoA::factor(convert(p));
-      if (includeConstantFlag && !CoCoA::IsOne(finfo.myRemainingFactor())) {
-        res.emplace(convert(finfo.myRemainingFactor()), 1);
-      }
-      for (std::size_t i = 0; i < finfo.myFactors().size(); i++) {
-        res.emplace(convert(finfo.myFactors()[i]), finfo.myMultiplicities()[i]);
-      }
-      return res;
-	}
+	Factors<Poly> factorize(const Poly& p, bool includeConstants = true) const {
+		auto finfo = CoCoA::factor(convert(p));
+		Factors<Poly> res;
+		if (includeConstants && !CoCoA::IsOne(finfo.myRemainingFactor())) {
+			res.emplace(convert(finfo.myRemainingFactor()), 1);
+		}
+		for (std::size_t i = 0; i < finfo.myFactors().size(); ++i) {
+			res.emplace(convert(finfo.myFactors()[i]), finfo.myMultiplicities()[i]);
+		}
+    return res;
+  }
 
 	/**
 	 * Break down polynomials into their irreducible factors without
@@ -180,35 +191,6 @@
           finfo.myFactors.end(),
           std::back_inserter(res));
     }
-=======
-	void resetVariableOrdering(const std::vector<Variable>& ordering) {
-		assert(ordering.size() == mSymbolBack.size());
-		assert(ordering.size() == mSymbolThere.size());
-		mSymbolBack = ordering;
-
-		auto indets = CoCoA::indets(mRing);
-		for (std::size_t i = 0; i < mSymbolBack.size(); ++i) {
-			mSymbolThere[mSymbolBack[i]] = indets[i];
-		}
-	}
-	
-	Poly gcd(const Poly& p1, const Poly& p2) const {
-		return convert(CoCoA::gcd(convert(p1), convert(p2)));
-	}
-	Poly makeCoprimeWith(const Poly& p1, const Poly& p2) const {
-		CoCoA::RingElem res = convert(p1);
-		return convert(res / CoCoA::gcd(res, convert(p2)));
-	}
-	Factors<Poly> factorize(const Poly& p, bool includeConstants = true) const {
-		auto finfo = CoCoA::factor(convert(p));
-		Factors<Poly> res;
-		if (includeConstants && !CoCoA::IsOne(finfo.myRemainingFactor())) {
-			res.emplace(convert(finfo.myRemainingFactor()), 1);
-		}
-		for (std::size_t i = 0; i < finfo.myFactors().size(); ++i) {
-			res.emplace(convert(finfo.myFactors()[i]), finfo.myMultiplicities()[i]);
-		}
->>>>>>> 7b2c62f3
 		return res;
 	}
 
@@ -226,6 +208,6 @@
 	}
 };
 
-}
+} // namespace carl
 
 #endif