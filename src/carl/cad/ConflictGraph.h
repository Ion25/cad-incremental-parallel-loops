--- conflicted
+++ resolved
@@ -143,20 +143,10 @@
 		mData[id].clear();
 		// Disable sample points for other constraints
 		for (auto& d: mData) {
-<<<<<<< HEAD
-<<<<<<< HEAD
-=======
->>>>>>> a835483d
 			for (std::size_t i: queue) {
 				if (i >= d.size()) continue;
 				d[i] = false;
 			}
-<<<<<<< HEAD
-=======
-			for (std::size_t i: queue) d[i] = false;
->>>>>>> ed57f8187c6c06af3a8cb33386c230d9b974568d
-=======
->>>>>>> a835483d
 		}
 	}
 	/**
