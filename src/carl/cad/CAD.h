--- conflicted
+++ resolved
@@ -670,15 +670,9 @@
 	 */
 	template<typename It>
 	bool checkIntegrality(It node) const {
-<<<<<<< HEAD
-		for (auto pit = sampleTree.begin_path(node); pit.depth() != 0; pit++) {
-			Variable var = variables[pit.depth() - 1];
-			if ((var.getType() == VariableType::VT_INT) && (!(*pit)->isIntegral())) return false;
-=======
 		for (auto pit = sampleTree.begin_path(node); pit.depth() != 0; ++pit) {
 			Variable var = mVariables[pit.depth() - 1];
 			if ((var.getType() == VariableType::VT_INT) && (!pit->isIntegral())) return false;
->>>>>>> 96b9c369
 		}
 		return true;
 	}
