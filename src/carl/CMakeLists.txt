# include directories.
include_directories(
	${include_dirs}
)

# include util in library.
add_subdirectory(util)

# Simplified access to *.h and *.cpp
foreach(name cad converter core formula groebner interval numbers util)
	collect_files(carl ${name})
endforeach()


# Compose all the sources for the aritmetic library.
set(carl_lib_sources
    ${carl_cad_sources}
	${carl_converter_sources}
	${carl_core_sources}
	${carl_formula_sources}
	${carl_numbers_sources}
	${carl_util_sources}
	${carl_interval_sources}
	${carl_groebner_sources}
)

add_library(lib_carl SHARED ${carl_lib_sources})
set_target_properties( lib_carl PROPERTIES
	# create *nix style library versions + symbolic links
	VERSION "${PROJECT_VERSION}"
	SOVERSION "${PROJECT_VERSION}"
	# allow creating static and shared libs without conflicts
	CLEAN_DIRECT_OUTPUT 1
	# avoid conflicts between library and binary target names
	OUTPUT_NAME carl
	LIBRARY_OUTPUT_DIRECTORY ${CMAKE_BINARY_DIR}
	ARCHIVE_OUTPUT_DIRECTORY ${CMAKE_BINARY_DIR}
	# we currently do not use public header option, as it doesnt support multi-directory headers
)
target_link_libraries( lib_carl ${libs} )

if(BUILD_STATIC)
	add_library(lib_carl_static STATIC ${carl_lib_sources})
	set_target_properties( lib_carl_static PROPERTIES
		# create *nix style library versions + symbolic links
		VERSION "${PROJECT_VERSION}"
		SOVERSION "${PROJECT_VERSION}"
		# allow creating static and shared libs without conflicts
		CLEAN_DIRECT_OUTPUT 1
		# avoid conflicts between library and binary target names
		OUTPUT_NAME carl
		LIBRARY_OUTPUT_DIRECTORY ${CMAKE_BINARY_DIR}
		ARCHIVE_OUTPUT_DIRECTORY ${CMAKE_BINARY_DIR}
		# we currently do not use public header option, as it doesnt support multi-directory headers
	)

	# Options for static linking
	message("-- linking static")
	if (APPLE)
			set(CMAKE_EXE_LINKER_FLAGS "${CMAKE_EXE_LINKER_FLAGS} -mmacosx-version-min=10.7")
	else()
set(CMAKE_EXE_LINKER_FLAGS "${CMAKE_EXE_LINKER_FLAGS} -static")
	endif()

	set(CMAKE_FIND_LIBRARY_SUFFIXES ".a;.so")
	target_link_libraries( lib_carl_static ${libs} )
	set(CARL_TARGETS lib_carl lib_carl_static CACHE STRING INTERNAL FORCE)
else()
	set(CARL_TARGETS lib_carl CACHE STRING INTERNAL FORCE)
endif()

cotire(carl)

<<<<<<< HEAD
# Write config.h 
configure_file( ${CMAKE_SOURCE_DIR}/src/carl/config.h.in 
    ${CMAKE_SOURCE_DIR}/src/carl/config.h
)  
=======
# Write config.h
configure_file( ${CMAKE_SOURCE_DIR}/src/carl/config.h.in
    ${CMAKE_SOURCE_DIR}/src/carl/config.h
)
>>>>>>> a835483d

# Install destination and permissions for the library
# # # # # # # # # # # # # # # # # # # # # # # # # # #

install( TARGETS ${CARL_TARGETS}
	EXPORT carlTargets
	LIBRARY DESTINATION "${LIB_INSTALL_DIR}"
    ARCHIVE DESTINATION "${LIB_INSTALL_DIR}"
    COMPONENT shlib
	PERMISSIONS
		OWNER_READ OWNER_WRITE OWNER_EXECUTE
		GROUP_READ GROUP_EXECUTE
		WORLD_READ WORLD_EXECUTE
)<|MERGE_RESOLUTION|>--- conflicted
+++ resolved
@@ -71,17 +71,10 @@
 
 cotire(carl)
 
-<<<<<<< HEAD
-# Write config.h 
-configure_file( ${CMAKE_SOURCE_DIR}/src/carl/config.h.in 
-    ${CMAKE_SOURCE_DIR}/src/carl/config.h
-)  
-=======
 # Write config.h
 configure_file( ${CMAKE_SOURCE_DIR}/src/carl/config.h.in
     ${CMAKE_SOURCE_DIR}/src/carl/config.h
 )
->>>>>>> a835483d
 
 # Install destination and permissions for the library
 # # # # # # # # # # # # # # # # # # # # # # # # # # #
