--- conflicted
+++ resolved
@@ -201,7 +201,6 @@
 	static const bool value = true;
 };
 
-<<<<<<< HEAD
 /**
  * Type trait is float
  * Default is false. Should be set to true for all floating point numbers to enable floating point arithmetic, e.g. in the interval class.
@@ -241,24 +240,17 @@
 	static const bool value = false;
 };
 
-template<>
-struct is_primitive<float>
-=======
 template<typename C>
 struct is_number<GFNumber<C>>
->>>>>>> 41754f0f
-{
-	static const bool value = true;
-};
-
-<<<<<<< HEAD
+{
+	static const bool value = true;
+};
+
 template<>
 struct is_primitive<double>
 {
 	static const bool value = true;
 };
-=======
->>>>>>> 41754f0f
 
 template<>
 struct is_primitive<long double>
