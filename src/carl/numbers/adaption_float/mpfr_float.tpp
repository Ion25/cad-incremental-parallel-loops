#include "../FLOAT_T.h"


#ifdef USE_MPFR_FLOAT
template<>
class FLOAT_T<mpfr_t>
{
	private:
		mpfr_t mValue;

	public:

		/**
		 * Constructors & Destructors
		 */

		FLOAT_T()
		{
			mpfr_init(mValue);
			mpfr_set_zero(mValue, 1);
		}

		// Default precision is initially set to 53 bits in mpfr implementation
		FLOAT_T(const double _double, const CARL_RND _rnd=CARL_RND::N, precision_t _prec=53)
		{
			mpfr_init2(mValue,_prec);
			mpfr_set_d(mValue,_double,mpfr_rnd_t(_rnd));
		}

		// Default precision is initially set to 53 bits in mpfr implementation
		FLOAT_T(const float _float, const CARL_RND _rnd=CARL_RND::N, precision_t _prec=53 )
		{
			mpfr_init2(mValue, _prec);
			mpfr_set_flt(mValue, _float, mpfr_rnd_t(_rnd));
		}

		// Default precision is initially set to 53 bits in mpfr implementation
		FLOAT_T(const int _int, const CARL_RND _rnd=CARL_RND::N, precision_t _prec=53)
		{
			mpfr_init2(mValue,_prec);
			mpfr_set_si(mValue,_int,mpfr_rnd_t(_rnd));
		}
		
		// Default precision is initially set to 53 bits in mpfr implementation
		FLOAT_T(const unsigned _int, const CARL_RND _rnd=CARL_RND::N, precision_t _prec=53)
		{
			mpfr_init2(mValue,_prec);
			mpfr_set_ui(mValue,_int,mpfr_rnd_t(_rnd));
		}
		
		// Default precision is initially set to 53 bits in mpfr implementation
<<<<<<< HEAD
		FLOAT_T(const long _long, const CARL_RND _rnd=CARL_RND::N, precision_t _prec=53)
		{
			mpfr_init2(mValue,_prec);
			mpfr_set_si(mValue,_long,mpfr_rnd_t(_rnd));
		}
		
		FLOAT_T(const mpfr_t& _mpfrNumber)
		{
			mpfr_init2(mValue,mpfr_get_prec(_mpfrNumber));
			mpfr_set(mValue, _mpfrNumber, MPFR_RNDN);
		}

		FLOAT_T(const FLOAT_T<mpfr_t>& _float)
		{
			mpfr_init2(mValue, mpfr_get_prec(_float.mValue));
			mpfr_set(mValue, _float.mValue, MPFR_RNDN);
		}
=======
        FLOAT_T(const long _long, const CARL_RND _rnd=CARL_RND::N, precision_t _prec=53)
        {
            mpfr_init2(mValue,_prec);
            mpfr_set_si(mValue,_long,mpfr_rnd_t(_rnd));
        }

        // Default precision is initially set to 53 bits in mpfr implementation
        FLOAT_T(const unsigned long _long, const CARL_RND _rnd=CARL_RND::N, precision_t _prec=53)
        {
            mpfr_init2(mValue,_prec);
            mpfr_set_ui(mValue,_long,mpfr_rnd_t(_rnd));
        }
        
        FLOAT_T(const mpfr_t& _mpfrNumber)
        {
            mpfr_init2(mValue,mpfr_get_prec(_mpfrNumber));
            mpfr_set(mValue, _mpfrNumber, MPFR_RNDN);
        }

        FLOAT_T(const FLOAT_T<mpfr_t>& _float)
        {
            mpfr_init2(mValue, mpfr_get_prec(_float.mValue));
            mpfr_set(mValue, _float.mValue, MPFR_RNDN);
        }
>>>>>>> 4e45e769
		
		FLOAT_T(const std::string& _string)
		{
			mpfr_init_set_str(mValue, _string.c_str(), 10, MPFR_RNDN);
		}
		
		template<typename F, DisableIf< std::is_same<F, mpfr_t> > = dummy>
		FLOAT_T(const FLOAT_T<F>& _float, const CARL_RND _rnd=CARL_RND::N, precision_t _prec=53)
		{
			mpfr_init2(mValue,_prec);
			mpfr_set_d(mValue,_float.toDouble(),mpfr_rnd_t(_rnd));
		}

		~FLOAT_T()
		{
			mpfr_clear(mValue);
		}
		
		/*******************
		 * Getter & Setter *
		 *******************/
		
		const mpfr_t& value() const
		{
			return mValue;
		}
		
		precision_t precision() const
		{
			return mpfr_get_prec(mValue);
		}
		
		FLOAT_T<mpfr_t>& setPrecision( const precision_t& _prec, const CARL_RND _rnd=CARL_RND::N )
		{
			mpfr_prec_round(mValue, convPrec(_prec), mpfr_rnd_t(_rnd));
			return *this;
		}
		
		
		/*************
		 * Operators *
		 *************/
		
		FLOAT_T<mpfr_t>& operator = (const FLOAT_T<mpfr_t>& _rhs)
		{
			if(this == &_rhs)
				return *this;
				
			mpfr_set(mValue, _rhs.mValue, MPFR_RNDN);
			return *this;
		}
		
		FLOAT_T<mpfr_t>& safeSet (const FLOAT_T<mpfr_t>& _rhs, const CARL_RND _rnd=CARL_RND::N)
		{
			mpfr_set_prec(mValue, mpfr_get_prec(_rhs.mValue));
			mpfr_set(mValue, _rhs.mValue, mpfr_rnd_t(_rnd));
			return *this;
		}

		/**
		 * Boolean operators 
		 */

		bool operator == ( const FLOAT_T<mpfr_t>& _rhs) const
		{
			return mpfr_cmp(mValue,_rhs.mValue) == 0;
		}

		bool operator != ( const FLOAT_T<mpfr_t> & _rhs) const
		{
			return mpfr_equal_p(mValue, _rhs.mValue) == 0;
		}

		bool operator > ( const FLOAT_T<mpfr_t> & _rhs) const
		{
			return mpfr_greater_p(mValue, _rhs.mValue) != 0;
		}
		
	bool operator > ( int _rhs) const
		{
			return mpfr_cmp_si(mValue, _rhs) > 0;
		}
		
		bool operator > ( unsigned _rhs) const
		{
			return mpfr_cmp_ui(mValue, _rhs) > 0;
		}

		bool operator < ( const FLOAT_T<mpfr_t> & _rhs) const
		{
			return mpfr_less_p(mValue, _rhs.mValue) != 0;
		}
		
		bool operator < ( int _rhs) const
		{
			return mpfr_cmp_si(mValue, _rhs) < 0;
		}
		
		bool operator < ( unsigned _rhs) const
		{
			return mpfr_cmp_ui(mValue, _rhs) < 0;
		}

		bool operator <= ( const FLOAT_T<mpfr_t> & _rhs) const
		{
			return mpfr_lessequal_p(mValue, _rhs.mValue) != 0;
		}

		bool operator >= ( const FLOAT_T<mpfr_t> & _rhs) const
		{
			return mpfr_greaterequal_p(mValue, _rhs.mValue) != 0;
		}

		/**
		 * arithmetic operations
		 */

		FLOAT_T<mpfr_t>& add_assign( const FLOAT_T<mpfr_t>& _op2, CARL_RND _rnd=CARL_RND::N )
		{
			mpfr_add(mValue, mValue, _op2.mValue, mpfr_rnd_t(_rnd));
			return *this;
		}

		void add( FLOAT_T<mpfr_t>& _result, const FLOAT_T<mpfr_t>& _op2, CARL_RND _rnd=CARL_RND::N ) const
		{
			mpfr_add(_result.mValue, this->mValue, _op2.mValue, mpfr_rnd_t(_rnd));
		}

		FLOAT_T<mpfr_t>& sub_assign( const FLOAT_T<mpfr_t>& _op2, CARL_RND _rnd=CARL_RND::N )
		{
			mpfr_sub(mValue, mValue, _op2.mValue, mpfr_rnd_t(_rnd));
			return *this;
		}

		void sub( FLOAT_T<mpfr_t>& _result, const FLOAT_T<mpfr_t>& _op2, CARL_RND _rnd=CARL_RND::N ) const
		{
			mpfr_sub(_result.mValue, this->mValue, _op2.mValue, mpfr_rnd_t(_rnd));
		}

		FLOAT_T<mpfr_t>& mul_assign(const FLOAT_T<mpfr_t>& _op2, CARL_RND _rnd=CARL_RND::N)
		{
			mpfr_mul(mValue, mValue, _op2.mValue, mpfr_rnd_t(_rnd));
			return *this;
		}

		void mul( FLOAT_T<mpfr_t>& _result, const FLOAT_T<mpfr_t>& _op2, CARL_RND _rnd=CARL_RND::N) const
		{
			mpfr_mul(_result.mValue, this->mValue, _op2.mValue, mpfr_rnd_t(_rnd));
		}

		FLOAT_T<mpfr_t>& div_assign(const FLOAT_T<mpfr_t>& _op2, CARL_RND _rnd=CARL_RND::N)
		{
			assert( _op2 != 0 );
			mpfr_div(mValue, mValue, _op2.mValue, mpfr_rnd_t(_rnd));
			return *this;
		}

		void div( FLOAT_T<mpfr_t>& _result, const FLOAT_T<mpfr_t>& _op2, CARL_RND _rnd=CARL_RND::N) const
		{
			assert( _op2 != 0 );
			mpfr_div(_result.mValue, this->mValue, _op2.mValue, mpfr_rnd_t(_rnd));
		}

		/**
		 * special operators
		 */

		FLOAT_T<mpfr_t>& sqrt_assign(CARL_RND _rnd = CARL_RND::N)
		{
			assert( *this >= 0);
			mpfr_sqrt(mValue, mValue, mpfr_rnd_t(_rnd));
			return *this;
		}

		void sqrt(FLOAT_T<mpfr_t>& _result, CARL_RND _rnd = CARL_RND::N) const
		{
			assert( *this >= 0);
			mpfr_sqrt(_result.mValue, mValue, mpfr_rnd_t(_rnd));
		}

		FLOAT_T<mpfr_t>& cbrt_assign(CARL_RND _rnd = CARL_RND::N)
		{
			assert( *this >= 0);
			mpfr_cbrt(mValue, mValue, mpfr_rnd_t(_rnd));
			return *this;
		}

		void cbrt(FLOAT_T<mpfr_t>& _result, CARL_RND _rnd = CARL_RND::N) const
		{
			assert( *this >= 0);
			mpfr_cbrt(_result.mValue, mValue, mpfr_rnd_t(_rnd));
		}

		FLOAT_T<mpfr_t>& root_assign(unsigned long int _k, CARL_RND _rnd = CARL_RND::N)
		{
			assert( *this >= 0);
			mpfr_root(mValue, mValue, _k, mpfr_rnd_t(_rnd));
			return *this;
		}

		void root(FLOAT_T<mpfr_t>& _result, unsigned long int _k, CARL_RND _rnd = CARL_RND::N) const
		{
			assert( *this >= 0);
			mpfr_root(_result.mValue, mValue, _k, mpfr_rnd_t(_rnd));
		}

		FLOAT_T<mpfr_t>& pow_assign(unsigned long int _exp, CARL_RND _rnd = CARL_RND::N)
		{
			mpfr_pow_ui(mValue, mValue, _exp, mpfr_rnd_t(_rnd));
			return *this;
		}

		void pow(FLOAT_T<mpfr_t>& _result, unsigned long int _exp, CARL_RND _rnd = CARL_RND::N) const
		{
			mpfr_pow_ui(_result.mValue, mValue, _exp, mpfr_rnd_t(_rnd));
		}

		FLOAT_T<mpfr_t>& abs_assign(CARL_RND _rnd = CARL_RND::N)
		{
			mpfr_abs(mValue, mValue, mpfr_rnd_t(_rnd));
			return *this;
		}

		void abs(FLOAT_T<mpfr_t>& _result, CARL_RND _rnd = CARL_RND::N) const
		{
			mpfr_abs(_result.mValue, mValue, mpfr_rnd_t(_rnd));
		}
		
		FLOAT_T<mpfr_t>& exp_assign(CARL_RND _rnd = CARL_RND::N)
		{
			mpfr_exp(mValue, mValue, mpfr_rnd_t(_rnd));
			return *this;
		}

		void exp(FLOAT_T<mpfr_t>& _result, CARL_RND _rnd = CARL_RND::N) const
		{
			mpfr_exp(_result.mValue, mValue, mpfr_rnd_t(_rnd));
		}

		FLOAT_T<mpfr_t>& sin_assign(CARL_RND _rnd = CARL_RND::N)
		{
			mpfr_sin(mValue, mValue, mpfr_rnd_t(_rnd));
			return *this;
		}

		void sin(FLOAT_T<mpfr_t>& _result, CARL_RND _rnd = CARL_RND::N) const
		{
			mpfr_sin(_result.mValue, mValue, mpfr_rnd_t(_rnd));
		}

		FLOAT_T<mpfr_t>& cos_assign(CARL_RND _rnd = CARL_RND::N)
		{
			mpfr_cos(mValue, mValue, mpfr_rnd_t(_rnd));
			return *this;
		}

		void cos(FLOAT_T<mpfr_t>& _result, CARL_RND _rnd = CARL_RND::N) const
		{
			mpfr_cos(_result.mValue, mValue, mpfr_rnd_t(_rnd));
		}

		FLOAT_T<mpfr_t>& log_assign(CARL_RND _rnd = CARL_RND::N)
		{
			mpfr_log(mValue, mValue, mpfr_rnd_t(_rnd));
			return *this;
		}

		void log(FLOAT_T<mpfr_t>& _result, CARL_RND _rnd = CARL_RND::N) const
		{
			mpfr_log(_result.mValue, mValue, mpfr_rnd_t(_rnd));
		}

		FLOAT_T<mpfr_t>& tan_assign(CARL_RND _rnd = CARL_RND::N)
		{
			mpfr_tan(mValue, mValue, mpfr_rnd_t(_rnd));
			return *this;
		}

		void tan(FLOAT_T<mpfr_t>& _result, CARL_RND _rnd = CARL_RND::N) const
		{
			mpfr_tan(_result.mValue, mValue, mpfr_rnd_t(_rnd));
		}

		FLOAT_T<mpfr_t>& asin_assign(CARL_RND _rnd = CARL_RND::N)
		{
			mpfr_asin(mValue, mValue, mpfr_rnd_t(_rnd));
			return *this;
		}

		void asin(FLOAT_T<mpfr_t>& _result, CARL_RND _rnd = CARL_RND::N) const
		{
			mpfr_asin(_result.mValue, mValue, mpfr_rnd_t(_rnd));
		}

		FLOAT_T<mpfr_t>& acos_assign(CARL_RND _rnd = CARL_RND::N)
		{
			mpfr_acos(mValue, mValue, mpfr_rnd_t(_rnd));
			return *this;
		}

		void acos(FLOAT_T<mpfr_t>& _result, CARL_RND _rnd = CARL_RND::N) const
		{
			mpfr_acos(_result.mValue, mValue, mpfr_rnd_t(_rnd));
		}

		FLOAT_T<mpfr_t>& atan_assign(CARL_RND _rnd = CARL_RND::N)
		{
			mpfr_atan(mValue, mValue, mpfr_rnd_t(_rnd));
			return *this;
		}

		void atan(FLOAT_T<mpfr_t>& _result, CARL_RND _rnd = CARL_RND::N) const
		{
			mpfr_atan(_result.mValue, mValue, mpfr_rnd_t(_rnd));
		}

		FLOAT_T<mpfr_t>& sinh_assign(CARL_RND _rnd = CARL_RND::N)
		{
			mpfr_sinh(mValue, mValue, mpfr_rnd_t(_rnd));
			return *this;
		}

		void sinh(FLOAT_T<mpfr_t>& _result, CARL_RND _rnd = CARL_RND::N) const
		{
			mpfr_sinh(_result.mValue, mValue, mpfr_rnd_t(_rnd));
		}

		FLOAT_T<mpfr_t>& cosh_assign(CARL_RND _rnd = CARL_RND::N)
		{
			mpfr_cosh(mValue, mValue, mpfr_rnd_t(_rnd));
			return *this;
		}

		void cosh(FLOAT_T<mpfr_t>& _result, CARL_RND _rnd = CARL_RND::N) const
		{
			mpfr_cosh(_result.mValue, mValue, mpfr_rnd_t(_rnd));
		}

		FLOAT_T<mpfr_t>& tanh_assign(CARL_RND _rnd = CARL_RND::N)
		{
			mpfr_tanh(mValue, mValue, mpfr_rnd_t(_rnd));
			return *this;
		}

		void tanh(FLOAT_T<mpfr_t>& _result, CARL_RND _rnd = CARL_RND::N) const
		{
			mpfr_tanh(_result.mValue, mValue, mpfr_rnd_t(_rnd));
		}

		FLOAT_T<mpfr_t>& asinh_assign(CARL_RND _rnd = CARL_RND::N)
		{
			mpfr_asinh(mValue, mValue, mpfr_rnd_t(_rnd));
			return *this;
		}

		void asinh(FLOAT_T<mpfr_t>& _result, CARL_RND _rnd = CARL_RND::N) const
		{
			mpfr_asinh(_result.mValue, mValue, mpfr_rnd_t(_rnd));
		}
		
		FLOAT_T<mpfr_t>& acosh_assign(CARL_RND _rnd = CARL_RND::N)
		{
			mpfr_acosh(mValue, mValue, mpfr_rnd_t(_rnd));
			return *this;
		}

		void acosh(FLOAT_T<mpfr_t>& _result, CARL_RND _rnd = CARL_RND::N) const
		{
			mpfr_acosh(_result.mValue, mValue, mpfr_rnd_t(_rnd));
		}
		
		FLOAT_T<mpfr_t>& atanh_assign(CARL_RND _rnd = CARL_RND::N)
		{
			mpfr_atanh(mValue, mValue, mpfr_rnd_t(_rnd));
			return *this;
		}

		void atanh(FLOAT_T<mpfr_t>& _result, CARL_RND _rnd = CARL_RND::N) const
		{
			mpfr_atanh(_result.mValue, mValue, mpfr_rnd_t(_rnd));
		}

		void floor(FLOAT_T<mpfr_t>& _result, CARL_RND _rnd = CARL_RND::N) const
		{
			mpfr_init(_result.mValue);
			mpfr_set_zero(_result.mValue, 1);
			mpfr_rint_floor(_result.mValue, mValue, mpfr_rnd_t(_rnd));
			//_result = mpfr_integer_p(result);
			//mpfr_clear(result);
		}

		FLOAT_T& floor_assign(CARL_RND _rnd = CARL_RND::N)
		{
			mpfr_rint_floor(mValue, mValue, mpfr_rnd_t(_rnd));
			return *this;
		}

		void ceil(FLOAT_T<mpfr_t>& _result, CARL_RND _rnd = CARL_RND::N) const
		{
			mpfr_init(_result.mValue);
			mpfr_set_zero(_result.mValue, 1);
			mpfr_rint_ceil(_result.mValue, mValue, mpfr_rnd_t(_rnd));
			//_result = mpfr_integer_p(result);
			//mpfr_clear(result);
		}

		FLOAT_T& ceil_assign(CARL_RND _rnd = CARL_RND::N)
		{
			mpfr_rint_ceil(mValue, mValue, mpfr_rnd_t(_rnd));
			return *this;
		}
		
		/**
		 * conversion operators
		 */

		double toDouble(CARL_RND _rnd=CARL_RND::N) const
		{
			return mpfr_get_d(mValue, mpfr_rnd_t(_rnd));
		}
		
		/**
		 * Explicit typecast operator to integer.
		 * @return Integer representation of this.
		 */
		explicit operator int() const
		{
			return (int)this->toDouble();
		}
		
		/**
		 * Explicit typecast operator to long.
		 * @return Long representation of this.
		 */
		explicit operator long() const
		{
			return (long)(this->toDouble());
		}
		
		/**
		 * Explicit typecast operator to double.
		 * @return Double representation of this.
		 */
		explicit operator double() const
		{
			return this->toDouble();
		}
		
		
		friend std::ostream & operator<< (std::ostream& ostr, const FLOAT_T<mpfr_t> & p) {
			ostr << p.toString();
			return ostr;
		}
		
		

		friend bool operator== (const FLOAT_T<mpfr_t>& _lhs, const int _rhs)
		{
			return mpfr_cmp_si(_lhs.mValue, _rhs) == 0;
		}

		friend bool operator== (const int _lhs, const FLOAT_T<mpfr_t>& _rhs)
		{
			return _rhs == _lhs;
		}

		friend bool operator== (const FLOAT_T<mpfr_t>& _lhs, const double _rhs)
		{
			return mpfr_cmp_d(_lhs.mValue,_rhs) == 0;
		}

		friend bool operator== (const double _lhs, const FLOAT_T<mpfr_t>& _rhs)
		{
			return _rhs == _lhs;
		}

		friend bool operator== (const FLOAT_T<mpfr_t>& _lhs, const float _rhs)
		{
			return mpfr_cmp_d(_lhs.mValue, _rhs);
		}

		friend bool operator== (const float _lhs, const FLOAT_T<mpfr_t>& _rhs)
		{
			return _rhs == _lhs;
		}
		
		/**
		* Operators
		*/

		friend FLOAT_T<mpfr_t> operator +(const FLOAT_T<mpfr_t>& _lhs, const FLOAT_T<mpfr_t>& _rhs)
		{
			FLOAT_T<mpfr_t> res;
			mpfr_add(res.mValue, _lhs.mValue, _rhs.mValue, MPFR_RNDN);
			return res;
		}
		
		friend FLOAT_T<mpfr_t> operator +(const mpfr_t& _lhs, const FLOAT_T<mpfr_t>& _rhs)
		{
			FLOAT_T<mpfr_t> res;
			mpfr_add(res.mValue, _lhs, _rhs.mValue, MPFR_RNDN);
			return res;
		}
		
		friend FLOAT_T<mpfr_t> operator +(const FLOAT_T<mpfr_t>& _lhs, const mpfr_t& _rhs)
		{
			FLOAT_T<mpfr_t> res;
			mpfr_add(res.mValue, _lhs.mValue, _rhs, MPFR_RNDN);
			return res;
		}
	
		friend FLOAT_T<mpfr_t> operator -(const FLOAT_T<mpfr_t>& _lhs, const FLOAT_T<mpfr_t>& _rhs)
		{
			FLOAT_T<mpfr_t> res;
			mpfr_sub(res.mValue, _lhs.mValue, _rhs.mValue, MPFR_RNDN);
			return res;
		}
		
		friend FLOAT_T<mpfr_t> operator -(const mpfr_t& _lhs, const FLOAT_T<mpfr_t>& _rhs)
		{
			FLOAT_T<mpfr_t> res;
			mpfr_sub(res.mValue, _lhs, _rhs.mValue, MPFR_RNDN);
			return res;
		}
		
		friend FLOAT_T<mpfr_t> operator -(const FLOAT_T<mpfr_t>& _lhs, const mpfr_t& _rhs)
		{
			FLOAT_T<mpfr_t> res;
			mpfr_sub(res.mValue, _lhs.mValue, _rhs, MPFR_RNDN);
			return res;
		}
		
		friend FLOAT_T<mpfr_t> operator -(const FLOAT_T<mpfr_t>& _lhs)
		{
			FLOAT_T<mpfr_t> res;
			mpfr_mul_si(res.mValue, _lhs.mValue, -1, MPFR_RNDN);
			return res;
		}
	
		friend FLOAT_T<mpfr_t> operator *(const FLOAT_T<mpfr_t>& _lhs, const FLOAT_T<mpfr_t>& _rhs)
		{
			FLOAT_T<mpfr_t> res;
			mpfr_mul(res.mValue, _lhs.mValue, _rhs.mValue, MPFR_RNDN);
			return res;
		}
		
		friend FLOAT_T<mpfr_t> operator *(const mpfr_t& _lhs, const FLOAT_T<mpfr_t>& _rhs)
		{
			FLOAT_T<mpfr_t> res;
			mpfr_mul(res.mValue, _lhs, _rhs.mValue, MPFR_RNDN);
			return res;
		}
		
		friend FLOAT_T<mpfr_t> operator *(const FLOAT_T<mpfr_t>& _lhs, const mpfr_t& _rhs)
		{
			FLOAT_T<mpfr_t> res;
			mpfr_mul(res.mValue, _lhs.mValue, _rhs, MPFR_RNDN);
			return res;
		}
	
		friend FLOAT_T<mpfr_t> operator /(const FLOAT_T<mpfr_t>& _lhs, const FLOAT_T<mpfr_t>& _rhs)
		{
			// TODO: mpfr_div results in infty when dividing by zero, although this should not be defined.
			FLOAT_T<mpfr_t> res;
			mpfr_div(res.mValue, _lhs.mValue, _rhs.mValue, MPFR_RNDN);
			return res;
		}
		
		friend FLOAT_T<mpfr_t> operator /(const mpfr_t& _lhs, const FLOAT_T<mpfr_t>& _rhs)
		{
			// TODO: mpfr_div results in infty when dividing by zero, although this should not be defined.
			FLOAT_T<mpfr_t> res;
			mpfr_div(res.mValue, _lhs, _rhs.mValue, MPFR_RNDN);
			return res;
		}
		
		friend FLOAT_T<mpfr_t> operator /(const FLOAT_T<mpfr_t>& _lhs, const mpfr_t& _rhs)
		{
			// TODO: mpfr_div results in infty when dividing by zero, although this should not be defined.
			FLOAT_T<mpfr_t> res;
			mpfr_div(res.mValue, _lhs.mValue, _rhs, MPFR_RNDN);
			return res;
		}
		
		friend FLOAT_T<mpfr_t>& operator++(FLOAT_T<mpfr_t>& _num)
		{
			mpfr_add_ui(_num.mValue, _num.mValue, 1, MPFR_RNDN);
			return _num;
		}
		
		friend FLOAT_T<mpfr_t>& operator--(FLOAT_T<mpfr_t>& _num)
		{
			mpfr_sub_ui(_num.mValue, _num.mValue, 1, MPFR_RNDN);
			return _num;
		}
		
		FLOAT_T<mpfr_t>& operator +=(const FLOAT_T<mpfr_t>& _rhs)
		{
			mpfr_add(mValue, mValue, _rhs.mValue, MPFR_RNDN);
			return *this;
		}
		
		FLOAT_T<mpfr_t>& operator +=(const mpfr_t& _rhs)
		{
			mpfr_add(mValue, mValue, _rhs, MPFR_RNDN);
			return *this;
		}

		FLOAT_T<mpfr_t>& operator -=(const FLOAT_T<mpfr_t>& _rhs)
		{
			mpfr_sub(mValue,mValue, _rhs.mValue, MPFR_RNDN);
			return *this;
		}
		
		FLOAT_T<mpfr_t>& operator -=(const mpfr_t& _rhs)
		{
			mpfr_sub(mValue,mValue, _rhs, MPFR_RNDN);
			return *this;
		}
		
		FLOAT_T<mpfr_t> operator-()
		{
			FLOAT_T<mpfr_t> res;
			mpfr_mul_si(res.mValue, this->mValue, -1, MPFR_RNDN);
			return res;
		}

		FLOAT_T<mpfr_t>& operator *=(const FLOAT_T<mpfr_t>& _rhs)
		{
			mpfr_mul(mValue, mValue, _rhs.mValue, MPFR_RNDN);
			return *this;
		}
		
		FLOAT_T<mpfr_t>& operator *=(const mpfr_t& _rhs)
		{
			mpfr_mul(mValue, mValue, _rhs, MPFR_RNDN);
			return *this;
		}

		FLOAT_T<mpfr_t>& operator /=(const FLOAT_T<mpfr_t>& _rhs)
		{
			// TODO: mpfr_div results in infty when dividing by zero, although this should not be defined.
			mpfr_div(mValue, mValue, _rhs.mValue, MPFR_RNDN);
			return *this;
		}
		
		FLOAT_T<mpfr_t>& operator /=(const mpfr_t& _rhs)
		{
			// TODO: mpfr_div results in infty when dividing by zero, although this should not be defined.
			mpfr_div(mValue, mValue, _rhs, MPFR_RNDN);
			return *this;
		}
			
		/**
		 * Auxiliary Functions
		 */

		std::string toString() const
		{
			// TODO: Better rounding mode?
//            std::string out;
			char out[30];
//            str << mpfr_get_d(mValue, MPFR_RNDN);
			mpfr_sprintf(out, "%.10RDe", mValue);
			return std::string(out);
		}
		
	private:
		
		mpfr_prec_t convPrec(precision_t _prec) const
		{
			return _prec;
		}
};
#endif<|MERGE_RESOLUTION|>--- conflicted
+++ resolved
@@ -49,25 +49,7 @@
 		}
 		
 		// Default precision is initially set to 53 bits in mpfr implementation
-<<<<<<< HEAD
-		FLOAT_T(const long _long, const CARL_RND _rnd=CARL_RND::N, precision_t _prec=53)
-		{
-			mpfr_init2(mValue,_prec);
-			mpfr_set_si(mValue,_long,mpfr_rnd_t(_rnd));
-		}
-		
-		FLOAT_T(const mpfr_t& _mpfrNumber)
-		{
-			mpfr_init2(mValue,mpfr_get_prec(_mpfrNumber));
-			mpfr_set(mValue, _mpfrNumber, MPFR_RNDN);
-		}
-
-		FLOAT_T(const FLOAT_T<mpfr_t>& _float)
-		{
-			mpfr_init2(mValue, mpfr_get_prec(_float.mValue));
-			mpfr_set(mValue, _float.mValue, MPFR_RNDN);
-		}
-=======
+
         FLOAT_T(const long _long, const CARL_RND _rnd=CARL_RND::N, precision_t _prec=53)
         {
             mpfr_init2(mValue,_prec);
@@ -92,7 +74,6 @@
             mpfr_init2(mValue, mpfr_get_prec(_float.mValue));
             mpfr_set(mValue, _float.mValue, MPFR_RNDN);
         }
->>>>>>> 4e45e769
 		
 		FLOAT_T(const std::string& _string)
 		{
