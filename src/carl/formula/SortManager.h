--- conflicted
+++ resolved
@@ -222,11 +222,8 @@
 		 */
 		std::ostream& print(std::ostream& os, const Sort& sort) const;
 		
-<<<<<<< HEAD
-=======
 		void exportDefinitions(std::ostream& os) const;
 		
->>>>>>> 7d3209a4
 		Sort getInterpreted(VariableType type) const {
 			assert(mInterpreted.find(type) != mInterpreted.end());
 			return mInterpreted.at(type);
