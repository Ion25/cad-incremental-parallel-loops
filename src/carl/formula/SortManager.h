/**
 * @file SortManager.h
 * @author Gereon Kremer <gereon.kremer@cs.rwth-aachen.de>
 * @author Florian Corzilius <corzilius@cs.rwth-aachen.de>
 * @since 2014-10-30
 * @version 2014-10-30
 */

#pragma once

#include <cassert>
#include <iostream>
#include <map>
#include <set>
#include <utility>
#include <vector>

#include "../core/logging.h"
#include "../util/Singleton.h"
#include "../util/Common.h"
#include "../io/streamingOperators.h"
#include "Sort.h"

namespace carl
{

/**
 * Implements a manager for sorts, containing the actual contents of these sort and allocating their ids.
 */
class SortManager : public Singleton<SortManager>
{
	
		friend Singleton<SortManager>;

	public:
		
		/// The actual content of a sort.
		struct SortContent
		{
			/// The sort's name.
			std::string name;
			/// The sort's argument types. It is nullptr, if the sort's arity is zero.
			std::vector<Sort>* parameters;
			/// The sort's indices. A sort can be indexed with the "_" operator. It is nullptr, if no indices are present.
			std::vector<std::size_t>* indices;
			
			SortContent() = delete; // The default constructor is disabled.
			
			/**
			 * Constructs a sort content.
			 * @param _name The name of the sort content to construct.
			 * @param _type The carl variable type of the sort content to construct.
			 */
			explicit SortContent(const std::string& _name):
				name(_name),
				parameters(nullptr),
				indices(nullptr)
			{}
			
			/**
			 * Constructs a sort content.
			 * @param _name The name  of the sort content to construct.
			 * @param _parameters The sorts of the arguments of the sort content to construct.
			 */
			explicit SortContent(const std::string& _name, const std::vector<Sort>& _parameters):
				name(_name),
				parameters(new std::vector<Sort>(_parameters)),
				indices(nullptr)
			{}
			explicit SortContent(const std::string& _name, std::vector<Sort>&& _parameters):
				name(_name),
				parameters(new std::vector<Sort>(std::move(_parameters))),
				indices(nullptr)
			{}
			
			SortContent(const SortContent& sc):
				name(sc.name),
				parameters(nullptr),
				indices(nullptr)
			{
				if (sc.parameters != nullptr) parameters = new std::vector<Sort>(*sc.parameters);
				if (sc.indices != nullptr) indices = new std::vector<std::size_t>(*sc.indices);
			}
			
			/// Destructs a sort content.
			~SortContent() {
				delete parameters;
				delete indices;
			}
			
			/**
			 * @param _sc The sort content to compare with.
			 * @return true, if this sort content is less than the given one.
			 */
			bool operator<( const SortContent& _sc ) const
			{
				if (name != _sc.name) return name < _sc.name;
				
				if (parameters == nullptr && _sc.parameters != nullptr) return true;
				if (parameters != nullptr && _sc.parameters == nullptr) return false;
				if (parameters != nullptr && _sc.parameters != nullptr) {
					if (*parameters != *_sc.parameters) return *parameters < *_sc.parameters;
				}
				if (indices == nullptr && _sc.indices != nullptr) return true;
				if (indices != nullptr && _sc.indices == nullptr) return false;
				if (indices != nullptr && _sc.indices != nullptr) {
					if (*indices != *_sc.indices) return *indices < *_sc.indices;
				}
				return false;
			}
			
			SortContent* getUnindexed() const {
				if (parameters == nullptr) return new SortContent(name);
				return new SortContent(name, *parameters);
			}
		};
		
		/// The type of a sort template, define by define-sort.
		typedef std::pair<std::vector<std::string>, Sort> SortTemplate;
		
	private:
		// Members.
		
		/// Maps the unique ids to the sort content.
		std::vector<const SortContent*> mSorts;
		/// Maps the unique ids to the sort types.
		std::vector<VariableType> mSortTypes;
		/// Maps the sort contents to unique ids.
		std::map<const SortContent*, std::size_t, carl::less<const SortContent*>> mSortMap;
		/// Stores all sort declarations invoked by a declare-sort.
		std::map<std::string, std::size_t> mDeclarations;
		/// Stores all sort definitions invoked by a define-sort.
		std::map<std::string, SortTemplate> mDefinitions;
		/// Stores all sorts that may become interpreted when indexed.
		std::map<Sort, std::pair<std::size_t, VariableType>> mIndexable;
		/// Maps variable types to actual sorts.
		std::map<VariableType, Sort> mInterpreted;

		/**
		 * Constructs a sort manager.
		 */
		SortManager():
			mSorts(),
			mDeclarations(),
			mDefinitions(),
			mIndexable()
		{
			mSorts.emplace_back(nullptr); // default value
			mSortTypes.emplace_back(VariableType::VT_UNINTERPRETED);
		}
		
		const SortContent& getContent(const Sort& sort) const {
			assert(sort.id() > 0);
			assert(sort.id() < mSorts.size());
			return *mSorts.at(sort.id());
		}
		bool isSymbolFree(const std::string& name) const {
			for (const auto& s: mSorts) {
				if (s == nullptr) continue;
				if (s->name == name) return false;
			}
			if (mDeclarations.find(name) != mDeclarations.end()) return false;
			if (mDefinitions.find(name) != mDefinitions.end()) return false;
			return true;
		}
		Sort getSort(SortContent* content, VariableType type) {
			auto it = mSortMap.find(content);
			if (it != mSortMap.end()) {
				delete content;
				return Sort(it->second);
			}
			return Sort(addSortContent(content, type));
		}
		
		std::size_t addSortContent(SortContent* content, VariableType type) {
			mSorts.push_back(content);
			mSortTypes.push_back(type);
			mSortMap[content] = mSorts.size() - 1;
			return mSorts.size() - 1;
		}
		
		VariableType checkIndices(SortContent* content, std::size_t count) const{
			auto sortIt = mSortMap.find(content);
			if (sortIt == mSortMap.end()) return VariableType::VT_UNINTERPRETED;
			Sort baseSort(sortIt->second);
			auto it = mIndexable.find(baseSort);
			if (it == mIndexable.end()) return VariableType::VT_UNINTERPRETED;
			if (it->second.first != count) return VariableType::VT_UNINTERPRETED;
			return it->second.second;
		}

	public:
		~SortManager() {
			for (auto& s: mSorts) delete s;
			mSorts.clear();
		}
		
		/**
		 * @param _sort A sort.
		 * @return The name if the given sort.
		 */
		const std::string& getName(const Sort& sort) const {
			return getContent(sort).name;
		}
		const std::vector<Sort>* getParameters(const Sort& sort) const {
			return getContent(sort).parameters;
		}
		const std::vector<std::size_t>* getIndices(const Sort& sort) const {
			return getContent(sort).indices;
		}
		VariableType getType(const Sort& sort) const {
			assert(sort.id() > 0);
			assert(sort.id() < mSortTypes.size());
			return mSortTypes.at(sort.id());
		}
		
		/**
		 * Prints the given sort on the given output stream.
		 * @param _out The output stream to print the given sort on.
		 * @param _sort The sort to print.
		 * @return The output stream after printing the given sort on it.
		 */
		std::ostream& print(std::ostream& os, const Sort& sort) const;
		
		void exportDefinitions(std::ostream& os) const;
		
		Sort getInterpreted(VariableType type) const {
			assert(mInterpreted.find(type) != mInterpreted.end());
			return mInterpreted.at(type);
		}
		
		/**
		 * Recursively replaces sorts within the given sort according to the mapping of sort names to sorts as declared by the given map.
		 * @param _sort The sort to replace sorts by sorts in.
		 * @param _parameters The map of sort names to sorts.
		 * @return The resulting sort.
		 */
		Sort replace( const Sort& _sort, const std::map<std::string, Sort>& _parameters );

		/**
		 * Adds a sort declaration.
		 * @param _name The name of the declared sort.
		 * @param _arity The arity of the declared sort.
		 * @return true, if the given sort declaration has not been added before;
		 *		 false, otherwise.
		 */
<<<<<<< HEAD
		bool declare( const std::string& _name, std::size_t _arity );
=======
		bool declare(const std::string& name, std::size_t arity);
>>>>>>> a835483d

		/**
		 * Adds a sort template definitions.
		 * @param _name The name of the defined sort template.
		 * @param _params The template parameter of the defined sort.
		 * @param _sort The sort to instantiate into.
		 * @return true, if the given sort template definition has not been added before;
		 *		 false, otherwise.
		 */
		bool define(const std::string& name, const std::vector<std::string>& params, const Sort& sort);

		/**
		 * @param _name The name of the sort declaration or sort template definition.
		 * @return The aritiy of the given sort declaration or sort template definition.
		 */
		//std::size_t arity(const std::string& name) const;
		
		/**
		 * @param _sort The sort to get the arity for.
		 * @return The arity of the given sort.
		 */
		std::size_t getArity(const Sort& sort) const;
		
		Sort addInterpretedMapping(const Sort& sort, VariableType type) {
			assert(mInterpreted.find(type) == mInterpreted.end());
			mInterpreted[type] = sort;
			return sort;
		}
		Sort addInterpretedSort(const std::string& name, VariableType type) {
			return addInterpretedMapping(addSort(name, type), type);
		}
		Sort addInterpretedSort(const std::string& name, const std::vector<Sort>& parameters, VariableType type) {
			return addInterpretedMapping(addSort(name, parameters, type), type);
		}
		Sort addSort(const std::string& name, VariableType type = VariableType::VT_UNINTERPRETED);
		Sort addSort(const std::string& name, const std::vector<Sort>& parameters, VariableType type = VariableType::VT_UNINTERPRETED);
		void makeSortIndexable(const Sort& sort, std::size_t indices, VariableType type);

		/**
		 * Adds an interpreted sort.
		 * @param _name The name of the sort to add.
		 * @param type The carl variable type of the sort to add.
		 * @return The resulting sort.
		 */
		//Sort interpretedSort( const std::string& _name, VariableType type );

		/**
		 * Retrieves an interpreted sort.
		 * Asserts, that the sort was already registered via interpretedSort(std::string, VariableType).
		 * @param vt VariableType.
		 * @return Sort corresponding to vt.
		 */
		/*const Sort& interpretedSort( VariableType vt ) const
		{
			auto it = mInterpretedSorts.find(vt);
			assert(it != mInterpretedSorts.end());
			return it->second;
		}*/

		/**
		 * @param _sort A sort.
		 * @return true, if the given sort is interpreted.
		 */
		bool isInterpreted(const Sort& sort) const {
			return getType(sort) != VariableType::VT_UNINTERPRETED;
		}
		
		//Sort instantiate(const std::string& name, const std::vector<Sort>& params);
		
		Sort index(const Sort& sort, const std::vector<std::size_t>& indices);
		

		/**
		* Tries to add the given sort content to the so far stored sort contents. If it has already been stored,
		* if will be deleted and the id of the already existing sort content will be used to create the returned sort.
		* @param _sc The sort content to store.
		* @return The sort corresponding to the given sort content.
		*/
		//Sort getSort( const SortContent* _sc );

		/**
		 * Gets the sort with arity zero (thus it is maybe interpreted) corresponding the given name.
		 * @param _name The name of the sort to get.
		 * @return The resulting sort.
		 */
		Sort getSort(const std::string& _name);

		/**
		 * Gets the sort with arity greater than zero corresponding the given name and having the arguments
		 * of the given sorts.
		 * @param _name The name of the sort to get.
		 * @param _params The sort of the arguments of the sort to get.
		 * @return The resulting sort.
		 */
		Sort getSort(const std::string& name, const std::vector<Sort>& params);
		
		Sort getSort(const std::string& _name, const std::vector<std::size_t>& _indices);
		
		Sort getSort(const std::string& _name, const std::vector<std::size_t>& _indices, const std::vector<Sort>& _params);
};

/**
 * Gets the sort specified by the arguments.
 * Forwards to SortManager::newSort().
 */
template<typename... Args>
inline Sort getSort(Args&&... args) {
	return SortManager::getInstance().getSort(std::forward<Args>(args)...);
}

/*inline Sort getSort( const std::string& _name ) {
	return SortManager::getInstance().getSort(_name);
}
inline Sort getSort( const std::string& _name, const std::vector<Sort>& _params ) {
	return SortManager::getInstance().getSort(_name, _params);
}*/

}<|MERGE_RESOLUTION|>--- conflicted
+++ resolved
@@ -244,11 +244,7 @@
 		 * @return true, if the given sort declaration has not been added before;
 		 *		 false, otherwise.
 		 */
-<<<<<<< HEAD
-		bool declare( const std::string& _name, std::size_t _arity );
-=======
 		bool declare(const std::string& name, std::size_t arity);
->>>>>>> a835483d
 
 		/**
 		 * Adds a sort template definitions.
