/**
 * @file Formula.tpp
 * @author Florian Corzilius<corzilius@cs.rwth-aachen.de>
 * @author Ulrich Loup
 * @author Sebastian Junges
 * @since 2012-02-09
 * @version 2014-10-30
 */


#include "Formula.h"
#include "FormulaPool.h"
#include "ConstraintPool.h"

using namespace std;

namespace carl
{
    template<typename Pol>
    void Formula<Pol>::collectVariables( Variables& _vars, bool _booleanVars, bool _realVars, bool _integerVars, bool _uninterpretedVars, bool _bitvectorVars ) const
    {
        std::set<BVVariable>* bvVars = nullptr;
        std::set<UVariable>* ueVars = nullptr;
        if( _bitvectorVars )
            bvVars = new std::set<BVVariable>();
        bool considerUninterpreted = _uninterpretedVars || propertyHolds( PROP_CONTAINS_UNINTERPRETED_EQUATIONS );
        if( considerUninterpreted )
            ueVars = new std::set<UVariable>();
        collectVariables_( _vars, bvVars, ueVars, _booleanVars, _realVars, _integerVars, _uninterpretedVars, _bitvectorVars );
        if( _bitvectorVars )
        {
            assert( bvVars != nullptr );
            for (const auto& v: *bvVars) _vars.insert(v());
            delete bvVars;
        }
        if( considerUninterpreted )
        {   
            for (const auto& v: *ueVars) {
                switch( SortManager::getInstance().getType(v.domain()) )
                {
                    case VariableType::VT_UNINTERPRETED:
                        if( _uninterpretedVars )
                            _vars.insert(v());
                        break;
                    case VariableType::VT_BOOL:
                        if( _booleanVars )
                            _vars.insert(v());
                        break;
                    case VariableType::VT_REAL:
                        if( _realVars )
                            _vars.insert(v());
                        break;
                    default:
                        assert( SortManager::getInstance().getType(v.domain()) == VariableType::VT_INT );
                        if( _integerVars )
                            _vars.insert(v());
                        break;
                }
            }
            delete ueVars;
        }
    }
    
    template<typename Pol>
    void Formula<Pol>::collectVariables_( Variables& _vars, std::set<BVVariable>* _bvVars, std::set<UVariable>* _ueVars, bool _booleanVars, bool _realVars, bool _integerVars, bool _uninterpretedVars, bool _bitvectorVars ) const
    {
        switch( getType() )
        {
            case FormulaType::TRUE:
            case FormulaType::FALSE:
                break;
            case FormulaType::BOOL:
                if( _booleanVars )
                    _vars.insert( boolean() );
                break;
            case FormulaType::CONSTRAINT:
                for( auto var : constraint().variables() )
                {
                    if( _integerVars )
                        _vars.insert( var );
                    if( _realVars )
                        _vars.insert( var );
                }
                break;
            case FormulaType::BITVECTOR:
                if( _bitvectorVars ) 
                {
                    assert( _bvVars != nullptr );
                    bvConstraint().collectVariables(*_bvVars);
                }
                break;
            case FormulaType::UEQ:
                if( _uninterpretedVars )
                {
                    assert( _ueVars != nullptr );
                    uequality().collectUVariables(*_ueVars);
                }
                break;
            case FormulaType::NOT:
                subformula().collectVariables_( _vars, _bvVars, _ueVars, _booleanVars, _realVars, _integerVars, _uninterpretedVars, _bitvectorVars );
                break;
            case FormulaType::EXISTS:
            case FormulaType::FORALL:
                quantifiedFormula().collectVariables_( _vars, _bvVars, _ueVars, _booleanVars, _realVars, _integerVars, _uninterpretedVars, _bitvectorVars );
                break;
            default:
            {
                for( const Formula<Pol>& subFormula : subformulas() )
                    subFormula.collectVariables_( _vars, _bvVars, _ueVars, _booleanVars, _realVars, _integerVars, _uninterpretedVars, _bitvectorVars );
            }
        }
    }

    template<typename Pol>
    size_t Formula<Pol>::complexity() const
    {
        size_t result = 0;
        carl::FormulaVisitor<Formula<Pol>> visitor;
        visitor.visitVoid(*this,
            [&](const Formula& _f) 
            {
                switch( _f.getType() )
                {
                    case FormulaType::TRUE:
                    case FormulaType::FALSE:
                        break;
                    case FormulaType::CONSTRAINT:
                        result += _f.constraint().complexity(); break;
                    case FormulaType::BITVECTOR:
                        result += _f.bvConstraint().complexity(); break;
                    case FormulaType::UEQ:
                        result += _f.uequality().complexity(); break;
                    default:
                        ++result;
                }
            });
        return result;
    }
    
    template<typename Pol>
    unsigned Formula<Pol>::satisfiedBy( const EvaluationMap<typename Pol::NumberType>& _assignment ) const
    {
        switch( getType() )
        {
            case FormulaType::TRUE:
            {
                return 1;
            }
            case FormulaType::FALSE:
            {
                return 0;
            }
            case FormulaType::BOOL:
            {
                auto ass = _assignment.find( boolean() );
                return ass == _assignment.end() ? 2 : (ass->second == typename Pol::NumberType( 1 ) ? 1 : 0);
            }
            case FormulaType::CONSTRAINT:
            {
                return constraint().satisfiedBy( _assignment );
            }
            case FormulaType::BITVECTOR:
            {
                assert(false);
                std::cerr << "Implement BVConstraint::satisfiedBy()" << std::endl;
                //return bvConstraint().satisfiedBy( _assignment );
            }
            case FormulaType::NOT:
            {
                switch( subformula().satisfiedBy( _assignment ) )
                {
                    case 0:
                        return 1;
                    case 1:
                        return 0;
                    default:
                        return 2;
                }   
            }
            case FormulaType::OR:
            {
                unsigned result = 0;
                for( auto subFormula = subformulas().begin(); subFormula != subformulas().end(); ++subFormula )
                {
                    switch( subFormula->satisfiedBy( _assignment ) )
                    {
                        case 0:
                            break;
                        case 1:
                            return 1;
                        default:
                            if( result != 2 ) result = 2;
                    }
                }
                return result;
            }
            case FormulaType::AND:
            {
                unsigned result = 1;
                for( auto subFormula = subformulas().begin(); subFormula != subformulas().end(); ++subFormula )
                {
                    switch( subFormula->satisfiedBy( _assignment ) )
                    {
                        case 0:
                            return 0;
                        case 1:
                            break;
                        default:
                            if( result != 2 ) result = 2;
                    }
                }
                return result;
            }
            case FormulaType::IMPLIES:
            {
                unsigned result = premise().satisfiedBy( _assignment );
                if( result == 0 ) return 1;
                switch( conclusion().satisfiedBy( _assignment ) )
                {
                    case 0:
                        return result == 1 ? 0 : 2;
                    case 1:
                        return 1;
                    default:
                        return 2;
                }
            }
            case FormulaType::ITE:
            {
                unsigned result = condition().satisfiedBy( _assignment );
                switch( result )
                {
                    case 0:
                        return secondCase().satisfiedBy( _assignment );
                    case 1:
                        return firstCase().satisfiedBy( _assignment );
                    default:
                        return 2;
                }
            }
            case FormulaType::IFF:
            {
                auto subFormula = subformulas().begin();
                unsigned result = subFormula->satisfiedBy( _assignment );
                bool containsTrue = (result == 1 ? true : false);
                bool containsFalse = (result == 0 ? true : false);
                ++subFormula;
                while( subFormula != subformulas().end() )
                {
                    unsigned resultTmp = subFormula->satisfiedBy( _assignment );
                    switch( resultTmp )
                    {
                        case 0:
                            containsFalse = true;
                            break;
                        case 1:
                            containsTrue = true;
                        default:
                            result = 2;
                    }
                    if( containsFalse && containsTrue )
                        return 0;
                    ++subFormula;
                }
                return (result == 2 ? 2 : 1);
            }
            case FormulaType::XOR:
            {
                auto subFormula = subformulas().begin();
                unsigned result = subFormula->satisfiedBy( _assignment );
                if( result == 2 ) return 2;
                ++subFormula;
                while( subFormula != subformulas().end() )
                {
                    unsigned resultTmp = subFormula->satisfiedBy( _assignment );
                    if( resultTmp == 2 ) return 2;
                    result = resultTmp != result;
                    ++subFormula;
                }
                return result;
            }
            case FormulaType::EXISTS:
            {
                ///@todo do something here
                return 2;
                break;
            }
            case FormulaType::FORALL:
            {
                ///@todo do something here
                return 2;
                break;
            }
            default:
            {
                assert( false );
                cerr << "Undefined operator!" << endl;
                return 2;
            }
        }
    }
    
    template<typename Pol>
    void Formula<Pol>::init( FormulaContent<Pol>& _content )
    {
        _content.mProperties = Condition();
        switch( _content.mType )
        {
            case FormulaType::EXISTS:
            {
                ///@todo do something here
                break;
            }
            case FormulaType::FORALL:
            {
                ///@todo do something here
                break;
            }
            case FormulaType::TRUE:
            {
                _content.mProperties |= STRONG_CONDITIONS;
#ifdef __VS
                addConstraintProperties( *_content.mpConstraintVS, _content.mProperties );
#else                
		addConstraintProperties( _content.mConstraint, _content.mProperties );
#endif
		break;
            }
            case FormulaType::FALSE:
            {
                _content.mProperties |= STRONG_CONDITIONS;
#ifdef __VS
                addConstraintProperties( *_content.mpConstraintVS, _content.mProperties );
#else                
		addConstraintProperties( _content.mConstraint, _content.mProperties );
#endif
                break;
            }
            case FormulaType::BOOL:
            {
                _content.mProperties |= STRONG_CONDITIONS | PROP_CONTAINS_BOOLEAN;
                break;
            }
            case FormulaType::NOT:
            {
#ifdef __VS
                Condition subFormulaConds = _content.mpSubformulaVS->mpContent->mProperties;
#else                
                Condition subFormulaConds = _content.mSubformula.mpContent->mProperties;
#endif
                if( PROP_IS_AN_ATOM <= subFormulaConds )
                    _content.mProperties |= PROP_IS_A_CLAUSE | PROP_IS_A_LITERAL | PROP_IS_IN_CNF | PROP_IS_LITERAL_CONJUNCTION;
                _content.mProperties |= (subFormulaConds & WEAK_CONDITIONS);
                break;
            }
            case FormulaType::OR:
            {
                _content.mProperties |= PROP_IS_A_CLAUSE | PROP_IS_IN_CNF | PROP_IS_IN_NNF;
#ifdef __VS
				for (auto subFormula = _content.mpSubformulasVS->begin(); subFormula != _content.mpSubformulasVS->end(); ++subFormula)
#else
				for (auto subFormula = _content.mSubformulas.begin(); subFormula != _content.mSubformulas.end(); ++subFormula)
#endif
				{
					Condition subFormulaConds = subFormula->properties();
                    if( !(PROP_IS_A_LITERAL<=subFormulaConds) )
                    {
                        _content.mProperties &= ~PROP_IS_A_CLAUSE;
                        _content.mProperties &= ~PROP_IS_IN_CNF;
                    }
                    if( !(PROP_IS_IN_NNF<=subFormulaConds) )
                        _content.mProperties &= ~PROP_IS_IN_NNF;
                    _content.mProperties |= (subFormulaConds & WEAK_CONDITIONS);
                }
                break;
            }
            case FormulaType::AND:
            {
<<<<<<< HEAD
                _content.mProperties |= PROP_IS_PURE_CONJUNCTION | PROP_IS_IN_CNF | PROP_IS_IN_NNF;
#ifdef __VS
				for (auto subFormula = _content.mpSubformulasVS->begin(); subFormula != _content.mpSubformulasVS->end(); ++subFormula)
#else
				for (auto subFormula = _content.mSubformulas.begin(); subFormula != _content.mSubformulas.end(); ++subFormula)
#endif
=======
                _content.mProperties |= PROP_IS_LITERAL_CONJUNCTION | PROP_IS_PURE_CONJUNCTION | PROP_IS_IN_CNF | PROP_IS_IN_NNF;
                for( auto subFormula = _content.mSubformulas.begin(); subFormula != _content.mSubformulas.end(); ++subFormula )
>>>>>>> 96b9c369
                {
                    Condition subFormulaConds = subFormula->properties();
                    if( !(PROP_IS_A_CLAUSE<=subFormulaConds) )
                    {
                        _content.mProperties &= ~PROP_IS_PURE_CONJUNCTION;
                        _content.mProperties &= ~PROP_IS_LITERAL_CONJUNCTION;
                        _content.mProperties &= ~PROP_IS_IN_CNF;
                    }
                    else if( !(PROP_IS_A_LITERAL<=subFormulaConds) )
                    {
                        _content.mProperties &= ~PROP_IS_PURE_CONJUNCTION;
                        _content.mProperties &= ~PROP_IS_LITERAL_CONJUNCTION;
                    }
                    else if( !(PROP_IS_AN_ATOM <=subFormulaConds) )
                        _content.mProperties &= ~PROP_IS_PURE_CONJUNCTION;
                    if( !(PROP_IS_IN_NNF<=subFormulaConds) )
                        _content.mProperties &= ~PROP_IS_IN_NNF;
                    _content.mProperties |= (subFormulaConds & WEAK_CONDITIONS);
                }
                break;
            }
            case FormulaType::ITE:
            case FormulaType::IMPLIES:
            case FormulaType::IFF:
            case FormulaType::XOR:
            {
                _content.mProperties |= PROP_IS_IN_NNF;
#ifdef __VS
				for (auto subFormula = _content.mpSubformulasVS->begin(); subFormula != _content.mpSubformulasVS->end(); ++subFormula)
#else
				for (auto subFormula = _content.mSubformulas.begin(); subFormula != _content.mSubformulas.end(); ++subFormula)
#endif
                {
                    Condition subFormulaConds = subFormula->properties();
                    if( !(PROP_IS_IN_NNF<=subFormulaConds) )
                        _content.mProperties &= ~PROP_IS_IN_NNF;
                    _content.mProperties |= (subFormulaConds & WEAK_CONDITIONS);
                }
                break;
            }
            case FormulaType::CONSTRAINT:
            {
                _content.mProperties |= STRONG_CONDITIONS;
#ifdef __VS
                addConstraintProperties( *_content.mpConstraintVS, _content.mProperties );
#else
				addConstraintProperties(_content.mConstraint, _content.mProperties);
#endif
                break;
            }
            case FormulaType::BITVECTOR:
            {
                _content.mProperties |= STRONG_CONDITIONS | PROP_CONTAINS_BITVECTOR;
                break;
            }
            case FormulaType::UEQ:
            {
                _content.mProperties |= STRONG_CONDITIONS | PROP_CONTAINS_UNINTERPRETED_EQUATIONS;
                break;
            }
            default:
            {
                assert( false );
                cerr << "Undefined operator!" << endl;
            }
        }
    }
    
    template<typename Pol>
    void Formula<Pol>::addConstraintProperties( const Constraint<Pol>& _constraint, Condition& _properties )
    {
        if( _constraint.lhs().isZero() )
        {
            _properties |= PROP_CONTAINS_LINEAR_POLYNOMIAL;
        }
        else
        {
            switch( _constraint.lhs().totalDegree() )
            {
                case 0:
                    _properties |= PROP_CONTAINS_LINEAR_POLYNOMIAL;
                    break;
                case 1:
                    _properties |= PROP_CONTAINS_LINEAR_POLYNOMIAL;
                    break;
                case 2:
                    _properties |= PROP_CONTAINS_NONLINEAR_POLYNOMIAL;
                    break;
                case 3:
                    _properties |= PROP_CONTAINS_NONLINEAR_POLYNOMIAL;
                    _properties |= PROP_VARIABLE_DEGREE_GREATER_THAN_TWO;
                    break;
                case 4:
                    _properties |= PROP_CONTAINS_NONLINEAR_POLYNOMIAL;
                    _properties |= PROP_VARIABLE_DEGREE_GREATER_THAN_THREE;
                    break;
                default:
                    _properties |= PROP_CONTAINS_NONLINEAR_POLYNOMIAL;
                    _properties |= PROP_VARIABLE_DEGREE_GREATER_THAN_FOUR;
                    break;
            }
        }
        switch( _constraint.relation() )
        {
            case Relation::EQ:
                _properties |= PROP_CONTAINS_EQUATION;
                break;
            case Relation::NEQ:
                _properties |= PROP_CONTAINS_STRICT_INEQUALITY;
                break;
            case Relation::LEQ:
                _properties |= PROP_CONTAINS_INEQUALITY;
                break;
            case Relation::GEQ:
                _properties |= PROP_CONTAINS_INEQUALITY;
                break;
            case Relation::LESS:
                _properties |= PROP_CONTAINS_STRICT_INEQUALITY;
                break;
            case Relation::GREATER:
                _properties |= PROP_CONTAINS_STRICT_INEQUALITY;
                break;
            default:
            {
            }
        }
        if( _constraint.hasIntegerValuedVariable() )
            _properties |= PROP_CONTAINS_INTEGER_VALUED_VARS;
        if( _constraint.hasRealValuedVariable() )
            _properties |= PROP_CONTAINS_REAL_VALUED_VARS;
    }
    
    template<typename Pol>
    std::string Formula<Pol>::toString( bool _withActivity, unsigned _resolveUnequal, const std::string _init, bool _oneline, bool _infix, bool _friendlyNames, bool _withVariableDefinition ) const
    {
        std::string result = "";
        if( _withVariableDefinition )
        {
            std::stringstream os;
            
            carl::SortManager::getInstance().exportDefinitions(os);
            
            carl::FormulaVisitor<Formula<Pol>> visitor;
            Variables vars;
            std::set<UVariable> uvars;
            std::set<BVVariable> bvvars;
            visitor.visitVoid(*this, 
                    [&](const Formula& _f) 
                    {
                        switch(_f.getType())
                        {
                            case FormulaType::BOOL:
                                vars.insert( _f.boolean() );
                                break;
                            case FormulaType::CONSTRAINT:
                                for( auto var : _f.constraint().variables() ) vars.insert( var );
                                break;
                            case FormulaType::UEQ:
                                _f.uequality().collectUVariables( uvars );
                                break;
                            case FormulaType::BITVECTOR:
                                _f.bvConstraint().collectVariables(bvvars);
                                break;
                            default:
                                break;
                        }
                    });
            for( auto var : vars )
                os << "(declare-fun " << var << " () " << var.getType() << ")\n";
            for( const auto& uvar : uvars )
                os << "(declare-fun " << uvar() << " () " << uvar.domain() << ")\n";
            for( const auto& bvvar : bvvars )
                os << "(declare-fun " << bvvar() << " () " << bvvar.sort() << ")\n";
            for (const auto& ufc: UFManager::getInstance().ufContents()) {
                if (ufc == nullptr) continue;
                os << "(declare-fun " << ufc->name() << " (";
                for (const auto& s: ufc->domain()) os << s << " ";
                os << ") " << ufc->codomain() << ")\n";
            }
            result += os.str();
            result += "(assert ";
        }
        result += mpContent->toString( _withActivity, _resolveUnequal, _init, _oneline, _infix, _friendlyNames );
        if( _withVariableDefinition )
            result += ")\n";
        return result;
    }
    
    template<typename Pol>
    ostream& operator<<( ostream& _ostream, const Formula<Pol>& _formula )
    {
        return (_ostream << _formula.toString( false, 0, "", true, false, true ));
    }

    template<typename Pol>
    void Formula<Pol>::printProposition( ostream& _out, const string _init ) const
    {
        _out << _init;
        for( unsigned i = 0; i < properties().size(); ++i )
        {
            if( fmod( i, 10.0 ) == 0.0 ) 
                _out << " ";
            _out << properties()[i];
        }
        _out << endl;
    }
    
    template<typename Pol>
    string Formula<Pol>::toRedlogFormat( bool _withVariables ) const
    {
        string result = "";
        string oper = formulaTypeToString( getType() );
        switch( getType() )
        {
            // unary cases
            case FormulaType::TRUE:
                result += " " + oper + " ";
                break;
            case FormulaType::FALSE:
                result += " " + oper + " ";
                break;
            case FormulaType::NOT:
                result += " " + oper + "( " + subformula().toRedlogFormat( _withVariables ) + " )";
                break;
            case FormulaType::CONSTRAINT:
                result += constraint().toString( 1 );
                break;
            case FormulaType::BOOL:
                result += VariablePool::getInstance().getName( boolean(), true ) + " = 1";
                break;
            case FormulaType::IMPLIES:
                result += "( " + premise().toRedlogFormat( _withVariables ) + " " + oper + " " + premise().toRedlogFormat( _withVariables ) + " )";
                break;
            default:
            {
                // recursive print of the subformulas
                if( _withVariables )
                { // add the variables
                    result += "( ex( {";
                    result += variableListToString( "," );
                    result += "}, (";
                    // Make pseudo Booleans.
                    set<Variable> boolVars = set<Variable>();
                    booleanVars( boolVars );
                    for( auto j = boolVars.begin(); j != boolVars.end(); ++j )
                    {
                        string boolName = VariablePool::getInstance().getName( *j, true );
                        result += "(" + boolName + " = 0 or " + boolName + " = 1) and ";
                    }
                }
                else
                    result += "( ";
                typename Formulas<Pol>::const_iterator it = subformulas().begin();
                // do not quantify variables again.
                result += it->toRedlogFormat( false );
                for( ++it; it != subformulas().end(); ++it ) // do not quantify variables again.
                    result += " " + oper + " " + it->toRedlogFormat( false );
                if( _withVariables )
                    result += " ) )";
                result += " )";
            }
        }
        return result;
    }

    template<typename Pol>
    string Formula<Pol>::variableListToString( string _separator, const unordered_map<string, string>& _variableIds ) const
    {
        Variables realVars = Variables();
        realValuedVars( realVars );
        set<Variable> boolVars = set<Variable>();
        booleanVars( boolVars );
        auto i = realVars.begin();
        auto j = boolVars.begin();
        string result = "";
        if( i != realVars.end() )
        {
            stringstream sstream;
            sstream << *i;
            unordered_map<string, string>::const_iterator vId = _variableIds.find( sstream.str() );
            result += vId == _variableIds.end() ? sstream.str() : vId->second;
            for( ++i; i != realVars.end(); ++i )
            {
                result += _separator;
                vId = _variableIds.find(sstream.str());
                result += vId == _variableIds.end() ? sstream.str() : vId->second;
            }
        }
        else if( j != boolVars.end() )
        {
            string boolName = VariablePool::getInstance().getName( *j, true );
            unordered_map<string, string>::const_iterator vId = _variableIds.find(boolName);
            result += vId == _variableIds.end() ? boolName : vId->second;
            for( ++j; j != boolVars.end(); ++j )
            {
                boolName = VariablePool::getInstance().getName( *j, true );
                result += _separator;
                vId = _variableIds.find(boolName);
                result += vId == _variableIds.end() ? boolName : vId->second;
            }
        }
        return result;
    }

    template<typename Pol>
    Formula<Pol> Formula<Pol>::resolveNegation( bool _keepConstraint ) const
    {
        if( getType() != FormulaType::NOT ) return *this;
        FormulaType newType = getType();
        switch( subformula().getType() )
        {
            case FormulaType::BOOL:
                return *this;
            case FormulaType::UEQ:
                if( _keepConstraint )
                    return *this;
                else
                {
                    const UEquality& ueq = subformula().uequality();
                    return Formula<Pol>( ueq.lhs(), ueq.rhs(), !ueq.negated() );
                }
            case FormulaType::CONSTRAINT:
            {
                const Constraint<Pol>& constraint = subformula().constraint();
                if( _keepConstraint )
                    return *this;
                else
                {
                    switch( constraint.relation() )
                    {
                        case Relation::EQ:
                        {
                            return Formula<Pol>( constraint.lhs(), Relation::NEQ );
                        }
                        case Relation::LEQ:
                        {
                            return Formula<Pol>( -constraint.lhs(), Relation::LESS );
                        }
                        case Relation::LESS:
                        {
                            return Formula<Pol>( -constraint.lhs(), Relation::LEQ );
                        }
                        case Relation::GEQ:
                        {
                            return Formula<Pol>( constraint.lhs(), Relation::LESS );
                        }
                        case Relation::GREATER:
                        {
                            return Formula<Pol>( constraint.lhs(), Relation::LEQ );
                        }
                        case Relation::NEQ:
                        {
                            return Formula<Pol>( constraint.lhs(), Relation::EQ );
                        }
                        default:
                        {
                            assert( false );
                            cerr << "Unexpected relation symbol!" << endl;
                            return *this;
                        }
                    }
                }
            }
            case FormulaType::BITVECTOR: {
                BVCompareRelation rel = inverse(subformula().bvConstraint().relation());
                return Formula<Pol>( BVConstraint::create(rel, subformula().bvConstraint().lhs(), subformula().bvConstraint().rhs()));
            }
            case FormulaType::TRUE: // (not true)  ->  false
                return Formula<Pol>( FormulaType::FALSE );
            case FormulaType::FALSE: // (not false)  ->  true
                return Formula<Pol>( FormulaType::TRUE );
            case FormulaType::NOT: // (not (not phi))  ->  phi
                return subformula().subformula();
            case FormulaType::IMPLIES:
            {
                assert( subformula().size() == 2 );
                // (not (implies lhs rhs))  ->  (and lhs (not rhs))
                Formulas<Pol> subFormulas;
                subFormulas.push_back( subformula().premise() );
                subFormulas.push_back( Formula<Pol>( NOT, subformula().conclusion() ) );
                return Formula<Pol>( AND, move( subFormulas ) );
            }
            case FormulaType::ITE: // (not (ite cond then else))  ->  (ite cond (not then) (not else))
            {
                return Formula<Pol>( ITE, {subformula().condition(), Formula<Pol>( NOT, subformula().firstCase() ), Formula<Pol>( NOT, subformula().secondCase() )} );
            }
            case FormulaType::IFF: // (not (iff phi_1 .. phi_n))  ->  (and (or phi_1 .. phi_n) (or (not phi_1) .. (not phi_n)))
            {
                Formulas<Pol> subFormulasA;
                Formulas<Pol> subFormulasB;
                for( auto& subFormula : subformula().subformulas() )
                {
                    subFormulasA.push_back( subFormula );
                    subFormulasB.push_back( Formula<Pol>( NOT, subFormula ) );
                }
                return Formula<Pol>( AND, {Formula<Pol>( OR, move( subFormulasA ) ), Formula<Pol>( OR, move( subFormulasB ) )} );
            }
            case FormulaType::XOR: // (not (xor phi_1 .. phi_n))  ->  (xor (not phi_1) phi_2 .. phi_n)
            {
                auto subFormula = subformula().subformulas().begin();
                Formulas<Pol> subFormulas;
                subFormulas.push_back( Formula<Pol>( NOT, *subFormula ) );
                ++subFormula;
                for( ; subFormula != subformula().subformulas().end(); ++subFormula )
                    subFormulas.push_back( *subFormula );
                return Formula<Pol>( XOR, move( subFormulas ) );
            }
            case FormulaType::AND: // (not (and phi_1 .. phi_n))  ->  (or (not phi_1) .. (not phi_n))
                newType = FormulaType::OR;
                break;
            case FormulaType::OR: // (not (or phi_1 .. phi_n))  ->  (and (not phi_1) .. (not phi_n))
                newType = FormulaType::AND;
                break;
            case FormulaType::EXISTS: // (not (exists (vars) phi)) -> (forall (vars) (not phi))
                newType = FormulaType::FORALL;
                break;
            case FormulaType::FORALL: // (not (forall (vars) phi)) -> (exists (vars) (not phi))
                newType = FormulaType::EXISTS;
                break;
            default:
                assert( false );
                cerr << "Unexpected type of formula!" << endl;
                return *this;
        }
        assert( newType != subformula().getType() );
        assert( subformula().getType() == FormulaType::AND || subformula().getType() == FormulaType::OR );
        Formulas<Pol> subFormulas;
        for( const Formula<Pol>& subsubformula : subformula().subformulas() )
            subFormulas.push_back( Formula<Pol>( FormulaType::NOT, subsubformula ) );
        return Formula<Pol>( newType, move( subFormulas ) );
    }
    
    template<typename Pol>
    Formula<Pol> Formula<Pol>::connectPrecedingSubformulas() const
    {
        assert( isNary() );
        if( subformulas().size() > 2 )
        {
            Formulas<Pol> tmpSubformulas;
            auto iter = subformulas().rbegin();
            ++iter;
            for( ; iter != subformulas().rend(); ++iter )
                tmpSubformulas.push_back( *iter );
            return Formula<Pol>( getType(), tmpSubformulas );
        }
        else
        {
            assert( subformulas().size() == 2 );
            return *(subformulas().begin());
        }
    }

    template<typename Pol>
    Formula<Pol> Formula<Pol>::toQF(QuantifiedVariables& variables, unsigned level, bool negated) const
    {
        switch (getType()) {
            case FormulaType::AND:
            case FormulaType::IFF:
            case FormulaType::OR:
            case FormulaType::XOR:
            {
                if (!negated) {
                    Formulas<Pol> subs;
                    for (auto& sub: subformulas()) {
                        subs.push_back(sub.toQF(variables, level, false));
                    }
                    return Formula<Pol>( getType(), std::move(subs) );
                } else if (getType() == FormulaType::AND || getType() == FormulaType::OR) {
                    Formulas<Pol> subs;
                    for (auto& sub: subformulas()) {
                        subs.push_back(sub.toQF(variables, level, true));
                    }
                    if (getType() == FormulaType::AND) return Formula<Pol>(FormulaType::OR, std::move(subs));
                    else return Formula<Pol>(FormulaType::AND, std::move(subs));
                } else if (getType() == FormulaType::IFF) {
                    Formulas<Pol> sub1;
                    Formulas<Pol> sub2;
                    for (auto& sub: subformulas()) {
                        sub1.push_back(sub.toQF(variables, level, true));
                        sub2.push_back(sub.toQF(variables, level, false));
                    }
                    return Formula<Pol>(FormulaType::AND, {Formula<Pol>(FormulaType::OR, std::move(sub1)), Formula<Pol>(FormulaType::OR, std::move(sub2))});
                } else if (getType() == FormulaType::XOR) {
                    auto lhs = back().toQF(variables, level, false);
                    auto rhs = connectPrecedingSubformulas().toQF(variables, level, true);
                    return Formula<Pol>(FormulaType::IFF, {lhs, rhs});
                }
                assert(false);
            }
            case FormulaType::BOOL:
            case FormulaType::CONSTRAINT:
            case FormulaType::FALSE:
            case FormulaType::UEQ:
            case FormulaType::BITVECTOR:
            case FormulaType::TRUE:
            {
                if (negated) return Formula<Pol>( NOT, *this );
                else return *this;
            }
            case FormulaType::EXISTS:
            case FormulaType::FORALL:
            {
                unsigned cur = 0;
                if ((level % 2 == (getType() == FormulaType::EXISTS ? (unsigned)0 : (unsigned)1)) ^ negated) cur = level;
                else cur = level+1;
                Variables vars(quantifiedVariables().begin(), quantifiedVariables().end());
                Formula<Pol> f = quantifiedFormula();
                for (auto it = vars.begin(); it != vars.end();) {
                    if (it->getType() == VariableType::VT_BOOL) {
                        // Just leave boolean variables at the base level up to the SAT solver.
                        if (cur > 0) {
                            f = Formula<Pol>(
                                (getType() == FormulaType::EXISTS ? FormulaType::OR : FormulaType::AND),
                                {f.substitute({{*it, Formula<Pol>( FormulaType::TRUE )}}),
                                f.substitute({{*it, Formula<Pol>( FormulaType::FALSE )}})}
                            );
                        }
                        it = vars.erase(it);
                    }
                    else it++;
                }
                if (vars.size() > 0) {
                    while (variables.size() <= cur) variables.emplace_back();
                    variables[cur].insert(vars.begin(), vars.end());
                }
                return f.toQF(variables, cur, negated);
            }
            case FormulaType::IMPLIES:
                if (negated) return Formula<Pol>(FormulaType::AND, {premise().toQF(variables, level, false), conclusion().toQF(variables, level, true)});
                else return Formula<Pol>( FormulaType::IMPLIES, {premise().toQF(variables, level, false), conclusion().toQF(variables, level, false)});
            case FormulaType::ITE:
                return Formula<Pol>( FormulaType::ITE, {condition().toQF(variables, level, negated), firstCase().toQF(variables, level, negated), secondCase().toQF(variables, level, negated)});
            case FormulaType::NOT:
                return subformula().toQF(variables, level, !negated);
        }
        return Formula<Pol>( FormulaType::TRUE );
    }

    template<typename Pol>
    Formula<Pol> Formula<Pol>::toCNF( bool _keepConstraints, bool _simplifyConstraintCombinations, bool _tseitinWithEquivalence ) const
    {
        if( !_simplifyConstraintCombinations && propertyHolds( PROP_IS_IN_CNF ) )
        {
            if( _keepConstraints )
                return *this;
            else if( getType() == FormulaType::NOT )
            {
                assert( propertyHolds( PROP_IS_A_LITERAL ) );
                return resolveNegation( _keepConstraints );
            }
        }
        else if( isAtom() )
            return *this;
        Formulas<Pol> resultSubformulas;
        ConstraintBounds constraintBoundsAnd;
        std::vector<Formula<Pol>> subformulasToTransform;
        subformulasToTransform.push_back( *this );
        while( !subformulasToTransform.empty() )
        {
            Formula<Pol> currentFormula = subformulasToTransform.back();
//            cout << "To add:" << endl;
//            for( const auto& f : subformulasToTransform )
//                cout << "   " << f << endl;
//            cout << endl;
//            cout << "Conjunction:" << endl;
//            for( const auto& f : resultSubformulas )
//                cout << "   " << f << endl;
//            cout << endl;
            subformulasToTransform.pop_back();
            switch( currentFormula.getType() )
            {
                case FormulaType::BOOL:
                {
                    resultSubformulas.push_back( currentFormula );
                    break;
                }
                case FormulaType::UEQ:
                {
                    resultSubformulas.push_back( currentFormula );
                    break;
                }
                case FormulaType::CONSTRAINT:
                {   
                    if( _simplifyConstraintCombinations )
                    {
                        if( addConstraintBound( constraintBoundsAnd, currentFormula, true ).isFalse() )
                        {
                            goto ReturnFalse;
                        }
                    }
                    else
                        resultSubformulas.push_back( currentFormula );
                    break;
                }
                case FormulaType::BITVECTOR:
                {
                    resultSubformulas.push_back( currentFormula );
                    break;
                }
                case FormulaType::TRUE: // Remove it.
                    break;
                case FormulaType::FALSE: // Return false.
                    goto ReturnFalse;
                case FormulaType::NOT: // Try to resolve this negation.
                {
                    Formula<Pol> resolvedFormula = currentFormula.resolveNegation( _keepConstraints );
                    if( resolvedFormula.propertyHolds( PROP_IS_A_LITERAL ) ) // It is a literal.
                    {
                        if( resolvedFormula.getType() == FormulaType::CONSTRAINT 
                                || (resolvedFormula.getType() == FormulaType::NOT && resolvedFormula.subformula().getType() == FormulaType::CONSTRAINT) )
                        {
                            if( _simplifyConstraintCombinations )
                            {
                                if( addConstraintBound( constraintBoundsAnd, resolvedFormula, true ).isFalse() )
                                {
                                    goto ReturnFalse;
                                }
                            }
                            else
                            {
                                resultSubformulas.push_back( resolvedFormula );
                            }
                        }
                        else
                        {
                            resultSubformulas.push_back( resolvedFormula );
                        }
                    }
                    else
                        subformulasToTransform.push_back( resolvedFormula );
                    break;
                }
                case FormulaType::AND: // (and phi_1 .. phi_n) -> psi_1 .. psi_m
                {
                    for( const Formula<Pol>& subFormula : currentFormula.subformulas() )
                        subformulasToTransform.push_back( subFormula );
                    break;
                }
                case FormulaType::IMPLIES: // (-> lhs rhs)  ->  (or (not lhs) rhs)
                {
                    Formulas<Pol> tmpSubformulas;
                    tmpSubformulas.emplace_back( NOT, currentFormula.premise() );
                    tmpSubformulas.push_back( currentFormula.conclusion() );
                    subformulasToTransform.emplace_back( FormulaType::OR, std::move(tmpSubformulas) );
                    break;
                }
                case FormulaType::ITE: // (ite cond then else)  ->  auxBool, where (or (not cond) then) and (or cond else) are added to the queue
                {
                    // Add: (or (not cond) then)
                    subformulasToTransform.push_back( Formula<Pol>(FormulaType::OR, {Formula<Pol>( FormulaType::NOT, currentFormula.condition() ), currentFormula.firstCase()}) );
                    // Add: (or cond else)
                    subformulasToTransform.push_back( Formula<Pol>(FormulaType::OR, {currentFormula.condition(), currentFormula.secondCase()}) );
                    break;
                }
                case FormulaType::IFF:
                {
                    if( currentFormula.subformulas().size() > 2 )
                    {
                        // (iff phi_1 .. phi_n) -> (or (and phi_1 .. phi_n) (and (not phi_1) .. (not phi_n))) is added to the queue
                        Formulas<Pol> subformulasA;
                        Formulas<Pol> subformulasB;
                        for( auto& subFormula : currentFormula.subformulas() )
                        {
                            subformulasA.push_back( subFormula );
                            subformulasB.emplace_back( FormulaType::NOT, subFormula );
                        }
                        subformulasToTransform.push_back( Formula<Pol>(FormulaType::OR, {Formula<Pol>( AND, move( subformulasA ) ), Formula<Pol>( FormulaType::AND, move( subformulasB ) )}) );
                    }
                    else
                    {
                        // (iff lhs rhs) -> (or lhs (not rhs)) and (or (not lhs) rhs) are added to the queue
                        assert( currentFormula.subformulas().size() == 2 );
                        // Get lhs and rhs.
                        const Formula<Pol>& lhs = *currentFormula.subformulas().begin();
                        const Formula<Pol>& rhs = currentFormula.back();
                        if( lhs.getType() == FormulaType::AND )
                        {
                            Formulas<Pol> subformulas;
                            for( auto& subFormula : lhs.subformulas() )
                            {
                                subformulas.emplace_back( FormulaType::NOT, subFormula );
                            }
                            subformulas.push_back( rhs );
                            subformulasToTransform.emplace_back( FormulaType::OR, std::move(subformulas) );
                            Formula<Pol> rhsNegated( FormulaType::NOT, rhs );
                            for( auto& subFormula : lhs.subformulas() )
                            {
                                subformulasToTransform.push_back( Formula<Pol>(FormulaType::OR, {subFormula, rhsNegated}) );
                            }
                        }
                        else if( rhs.getType() == FormulaType::AND )
                        {
                            Formulas<Pol> subformulas;
                            for( auto& subFormula : rhs.subformulas() )
                            {
                                subformulas.emplace_back( FormulaType::NOT, subFormula );
                            }
                            subformulas.push_back( lhs );
                            subformulasToTransform.emplace_back( FormulaType::OR, std::move(subformulas) );
                            Formula<Pol> lhsNegated( FormulaType::NOT, lhs );
                            for( auto& subFormula : rhs.subformulas() )
                            {
                                subformulasToTransform.push_back( Formula<Pol>(FormulaType::OR, {subFormula, lhsNegated}) );
                            }
                        }
                        else
                        {
                            // add (or lhs (not rhs)) to the queue
                            subformulasToTransform.push_back( Formula<Pol>(FormulaType::OR, {lhs, Formula<Pol>( FormulaType::NOT, rhs )}) );
                            // add (or (not lhs) rhs) to the queue
                            subformulasToTransform.push_back( Formula<Pol>(FormulaType::OR, {Formula<Pol>( FormulaType::NOT, lhs ), rhs}) );
                        }
                    }
                    break;
                }
                case FormulaType::XOR: // (xor lhs rhs) -> (or lhs rhs) and (or (not lhs) (not rhs)) are added to the queue
                {
                    // Get lhs and rhs.
                    Formula<Pol> lhs = currentFormula.connectPrecedingSubformulas();
                    const Formula<Pol>& rhs = currentFormula.back();
                    // add (or lhs rhs) to the queue
                    subformulasToTransform.push_back( Formula<Pol>(FormulaType::OR, {lhs, rhs}));
                    // add (or (not lhs) (not rhs)) to the queue
                    subformulasToTransform.push_back( Formula<Pol>(FormulaType::OR, {Formula<Pol>( FormulaType::NOT, lhs ), Formula<Pol>( FormulaType::NOT, rhs )}) );
                    break;
                }
                // Note, that the following case could be implemented using less code, but it would clearly
                // lead to a worse performance as we would then not benefit from the properties of a disjunction.
                case FormulaType::OR: // (or phi_1 .. phi_n) -> (or psi_1 .. psi_m),  where phi_i is transformed as follows:
                {
                    bool currentFormulaValid = false;
                    ConstraintBounds constraintBoundsOr;
                    Formulas<Pol> subsubformulas;
                    std::vector<Formula<Pol>> phis;
                    for( const Formula<Pol>& subFormula : currentFormula.subformulas() )
                        phis.push_back( subFormula );
                    std::vector<Formula<Pol>> subformulasToTransformTmp;
                    while( !currentFormulaValid && !phis.empty() )
                    {
                        Formula<Pol> currentSubformula = phis.back();
//                        cout << "    To add:" << endl;
//                        for( const auto& f : phis )
//                            cout << "       " << f << endl;
//                        cout << endl;
//                        cout << "    Disjunction:" << endl;
//                        for( const auto& f : subsubformulas )
//                            cout << "       " << f << endl;
//                        cout << endl;
                        phis.pop_back();
                        switch( currentSubformula.getType() )
                        {
                            case FormulaType::BOOL: // B -> B
                                subsubformulas.push_back( currentSubformula );
                                break;
                            case FormulaType::UEQ: // u -> u
                                subsubformulas.push_back( currentSubformula );
                                break;
                            case FormulaType::TRUE: // remove the entire considered disjunction and everything which has been created by considering it
                                currentFormulaValid = true;
                                break;
                            case FormulaType::FALSE: // remove it
                                break;
                            case FormulaType::OR: // (or phi_i1 .. phi_ik) -> phi_i1 .. phi_ik
                                for( const Formula<Pol>& subsubformula : currentSubformula.subformulas() )
                                    phis.push_back( subsubformula );
                                break;
                            case FormulaType::IMPLIES: // (-> lhs_i rhs_i) -> (not lhs_i) rhs_i
                                phis.emplace_back( NOT, currentSubformula.premise() );
                                phis.push_back( currentSubformula.conclusion() );
                                break;
                            case FormulaType::ITE: // (ite cond then else)  ->  (and (or (not cond) then) (or cond else))
                            {
                                Formulas<Pol> tmpSubformulas;
                                // Add: (or (not cond) then)
                                tmpSubformulas.push_back( Formula<Pol>(FormulaType::OR, {Formula<Pol>( FormulaType::NOT, currentSubformula.condition() ), currentSubformula.firstCase()}) );
                                // Add: (or cond else)
                                tmpSubformulas.push_back( Formula<Pol>(FormulaType::OR, {currentSubformula.condition(), currentSubformula.secondCase()}) );
                                phis.emplace_back( FormulaType::AND, std::move(tmpSubformulas) );
                                break;
                            }
                            case FormulaType::NOT: // resolve the negation
                            {
                                Formula<Pol> resolvedFormula = currentSubformula.resolveNegation( _keepConstraints );
                                if( resolvedFormula.propertyHolds( PROP_IS_A_LITERAL ) ) // It is a literal.
                                {
                                    if( resolvedFormula.getType() == FormulaType::CONSTRAINT 
                                            || (resolvedFormula.getType() == FormulaType::NOT && resolvedFormula.subformula().getType() == CONSTRAINT) )
                                    {
                                        if( _simplifyConstraintCombinations )
                                        {
                                            if( addConstraintBound( constraintBoundsOr, resolvedFormula, false ).isFalse() )
                                            {
                                                currentFormulaValid = true;
                                                break;
                                            }
                                        }
                                        else
                                        {
                                            subsubformulas.push_back( resolvedFormula );
                                        }
                                    }
                                    else
                                    {
                                        subsubformulas.push_back( resolvedFormula );
                                    }
                                }
                                else
                                    phis.push_back( resolvedFormula );
                                break;
                            }
                            case FormulaType::AND: // (and phi_i1 .. phi_ik) -> h_i, where (or (not h_i) phi_i1) .. (or (not h_i) phi_ik) 
                                      //                                and (or h_i (not phi_i1) .. (not phi_ik))  is added to the queue
                            {
                                bool conjunctionIsFalse = false;
                                ConstraintBounds constraintBoundsOrAnd;
                                Formulas<Pol> tmpSubSubformulas;
                                for( const Formula<Pol>& subsubformula : currentSubformula.subformulas() )
                                {
                                    if( subsubformula.getType() == FormulaType::CONSTRAINT 
                                            || (subsubformula.getType() == FormulaType::NOT && subsubformula.subformula().getType() == FormulaType::CONSTRAINT ) )
                                    {
                                        if( _simplifyConstraintCombinations )
                                        {
                                            if( addConstraintBound( constraintBoundsOrAnd, subsubformula, true ).isFalse() )
                                            {
                                                conjunctionIsFalse = true;
                                                break;
                                            }
                                        }
                                        else
                                        {
                                            tmpSubSubformulas.push_back( subsubformula );
                                        }
                                    }
                                    else
                                    {
                                        tmpSubSubformulas.push_back( subsubformula );
                                    }
                                }
                                if( conjunctionIsFalse )
                                    break;
                                if( _simplifyConstraintCombinations && swapConstraintBounds( constraintBoundsOrAnd, tmpSubSubformulas, true ) )
                                    break;
                                Formula<Pol> tseitinVar = FormulaPool<Pol>::getInstance().createTseitinVar( currentSubformula );
                                for( const Formula<Pol>& subsubformula : tmpSubSubformulas )
                                {
                                    assert( !subsubformula.isFalse() );
                                    if( !subsubformula.isTrue() )
                                    {
                                        Formula<Pol> notTVar( FormulaType::NOT, tseitinVar );
                                        Formula<Pol> tmpOr( OR, {notTVar, subsubformula} );
                                        subformulasToTransformTmp.push_back( std::move( tmpOr ) );
                                        subformulasToTransformTmp.back().mpContent->mTseitinClause = true;
                                    }
                                }
                                if( _tseitinWithEquivalence )
                                {
                                    Formulas<Pol> tmpSubformulas;
                                    tmpSubformulas.push_back( tseitinVar );
                                    for( const Formula<Pol>& subsubformula : tmpSubSubformulas )
                                    {
                                        if( !subsubformula.isTrue() )
                                            tmpSubformulas.emplace_back( NOT, subsubformula );
                                    }
                                    subformulasToTransformTmp.emplace_back( OR, std::move(tmpSubformulas) );
                                    subformulasToTransformTmp.back().mpContent->mTseitinClause = true;
                                }
                                subsubformulas.push_back( tseitinVar );
                                break;
                            }
                            case FormulaType::CONSTRAINT: // p~0 -> p~0
                            {
                                if( _simplifyConstraintCombinations )
                                {
                                    if( addConstraintBound( constraintBoundsOr, currentSubformula, false ).isFalse() )
                                    {
                                        currentFormulaValid = true;
                                        break;
                                    }
                                }
                                else
                                {
                                    subsubformulas.push_back( currentSubformula );
                                }
                                break;
                            }
                            case FormulaType::BITVECTOR:
                            {
                                ///@todo Anything more to do here?
                                subsubformulas.push_back( currentSubformula );
                                break;
                            }
                            case FormulaType::IFF: // (iff phi_1 .. phi_n) -> (and phi_1 .. phi_n) and (and (not phi_1) .. (not phi_n)) are added to the queue
                            {
                                Formulas<Pol> subformulasA;
                                Formulas<Pol> subformulasB;
                                for( auto& subFormula : currentSubformula.subformulas() )
                                {
                                    subformulasA.push_back( subFormula );
                                    subformulasB.emplace_back( FormulaType::NOT, subFormula );
                                }
                                phis.emplace_back( FormulaType::AND, std::move( subformulasA ) );
                                phis.emplace_back( FormulaType::AND, std::move( subformulasB ) );
                                break;
                            }
                            case FormulaType::XOR: // (xor lhs rhs) -> (and lhs (not rhs)) and (and (not lhs) rhs) are added to the queue
                            {
                                // Get lhs and rhs.
                                Formula<Pol> lhs = currentSubformula.connectPrecedingSubformulas();
                                const Formula<Pol>& rhs = currentSubformula.back();
                                // add (and lhs (not rhs)) to the queue
                                phis.push_back( Formula<Pol>(FormulaType::AND, {lhs, Formula<Pol>( FormulaType::NOT, rhs )}) );
                                // add (and (not lhs) rhs) to the queue
                                phis.push_back( Formula<Pol>(FormulaType::AND, {Formula<Pol>( FormulaType::NOT, lhs ), rhs}) );
                                break;
                            }
                            case FormulaType::EXISTS:
                            {
                                assert(false);
                                std::cerr << "Formula must be quantifier-free!" << std::endl;
                                break;
                            }
                            case FormulaType::FORALL:
                            {
                                assert(false);
                                std::cerr << "Formula must be quantifier-free!" << std::endl;
                                break;
                            }
                            default:
                            {
                                assert( false );
                                cerr << "Unexpected type of formula!" << endl;
                            }
                        }
                    }
                    if( !currentFormulaValid && (!_simplifyConstraintCombinations || !swapConstraintBounds( constraintBoundsOr, subsubformulas, false )) )
                    {
                        subformulasToTransform.insert(subformulasToTransform.end(), subformulasToTransformTmp.begin(), subformulasToTransformTmp.end() );
                        if( subsubformulas.empty() ) // Empty clause = false, which, added to a conjunction, leads to false.
                        {
                            goto ReturnFalse;
                        }
                        else if( subsubformulas.size() == 1 )
                        {
                            resultSubformulas.push_back( *subsubformulas.begin() );
                        }
                        else if( subsubformulas.size() >= sizeof(uint32_t) )
                        {
                            int clauseBeginPos = 0;
                            int clauseEndPos = 0;
                            Formula<Pol> tseitinVar( TRUE );
                            while( true )
                            {
                                clauseEndPos = clauseBeginPos + (int)sizeof(uint32_t) - 2;
                                if( (size_t) clauseEndPos > subsubformulas.size() )
                                {
                                    std::vector<Formula<Pol>> partOfSubformulas;
                                    partOfSubformulas.reserve(subsubformulas.size()-(size_t)clauseBeginPos);
                                    assert( !tseitinVar.isTrue() );
                                    partOfSubformulas.emplace_back( NOT, tseitinVar );
                                    std::move( subsubformulas.begin()+clauseBeginPos, subsubformulas.end(), std::back_inserter(partOfSubformulas));
                                    resultSubformulas.emplace_back( OR, std::move( partOfSubformulas ) );
                                    break;
                                }
                                std::vector<Formula<Pol>> partOfSubformulas;
                                partOfSubformulas.reserve(sizeof(uint32_t));
                                if( !tseitinVar.isTrue() )
                                    partOfSubformulas.emplace_back( NOT, tseitinVar );
                                std::move( subsubformulas.begin()+clauseBeginPos, subsubformulas.begin()+clauseEndPos, std::back_inserter(partOfSubformulas));
                                tseitinVar = Formula<Pol>( freshBooleanVariable() );
                                partOfSubformulas.push_back( tseitinVar );
                                resultSubformulas.emplace_back( OR, std::move( partOfSubformulas ) );
                                clauseBeginPos = clauseEndPos;
                            }
                        }
                        else
                        {
                            resultSubformulas.emplace_back( OR, std::move( subsubformulas ) );
                        }
                    }
                    break;
                }
                case FormulaType::EXISTS:
                {
                    assert(false);
                    std::cerr << "Formula must be quantifier-free!" << std::endl;
                    break;
                }
                case FormulaType::FORALL:
                {
                    assert(false);
                    std::cerr << "Formula must be quantifier-free!" << std::endl;
                    break;
                }
                default:
                {
                    assert( false );
                    cerr << "Unexpected type of formula!" << endl;
                }
            }
        }
        if( _simplifyConstraintCombinations && swapConstraintBounds( constraintBoundsAnd, resultSubformulas, true ) )
            goto ReturnFalse;
        if( resultSubformulas.empty() )
            return Formula<Pol>( FormulaType::TRUE );
        else if( resultSubformulas.size() == 1 )
            return *resultSubformulas.begin();
        else
            return Formula<Pol>( FormulaType::AND, move( resultSubformulas ) );
        ReturnFalse:
            return Formula<Pol>( FormulaType::FALSE );
    }
            
    template<typename Pol>
    Formula<Pol> Formula<Pol>::substitute( const map<Variable, Formula<Pol>>& _booleanSubstitutions, const map<Variable, Pol>& _arithmeticSubstitutions ) const
    {
        switch( getType() )
        {
            case FormulaType::TRUE:
            {
                return *this;
            }
            case FormulaType::FALSE:
            {
                return *this;
            }
            case FormulaType::BOOL:
            {
                auto iter = _booleanSubstitutions.find( boolean() );
                if( iter != _booleanSubstitutions.end() )
                {
                    return iter->second;
                }
                return *this;
            }
            case FormulaType::CONSTRAINT:
            {
                Pol lhsSubstituted = constraint().lhs().substitute( _arithmeticSubstitutions );
                return Formula<Pol>( lhsSubstituted, constraint().relation() );
            }
            case FormulaType::NOT:
            {
                return Formula<Pol>( FormulaType::NOT, subformula().substitute( _booleanSubstitutions, _arithmeticSubstitutions ) );
            }
            case FormulaType::IMPLIES:
            {
                Formula<Pol> premiseSubstituted = premise().substitute( _booleanSubstitutions, _arithmeticSubstitutions );
                Formula<Pol> conclusionSubstituted = conclusion().substitute( _booleanSubstitutions, _arithmeticSubstitutions );
                return Formula<Pol>( FormulaType::IMPLIES, {premiseSubstituted, conclusionSubstituted} );
            }
            case FormulaType::ITE:
            {
                Formula<Pol> conditionSubstituted = condition().substitute( _booleanSubstitutions, _arithmeticSubstitutions );
                Formula<Pol> thenSubstituted = firstCase().substitute( _booleanSubstitutions, _arithmeticSubstitutions );
                Formula<Pol> elseSubstituted = secondCase().substitute( _booleanSubstitutions, _arithmeticSubstitutions );
                return Formula<Pol>( FormulaType::ITE, {conditionSubstituted, thenSubstituted, elseSubstituted} );
            }
            case FormulaType::EXISTS:
            case FormulaType::FORALL:
            {
                std::vector<Variable> vars( quantifiedVariables() );
                return Formula<Pol>(getType(), std::move( vars ), quantifiedFormula().substitute(_booleanSubstitutions, _arithmeticSubstitutions));
            }
            default:
            {
                assert( isNary() );
                Formulas<Pol> subformulasSubstituted;
                for( const Formula<Pol>& subFormula : subformulas() )
                    subformulasSubstituted.push_back( subFormula.substitute( _booleanSubstitutions, _arithmeticSubstitutions ) );
                return Formula<Pol>( getType(), subformulasSubstituted );
            }
        }
    }
    
//    #define CONSTRAINT_BOUND_DEBUG

    template<typename Pol>
    Formula<Pol> Formula<Pol>::addConstraintBound( ConstraintBounds& _constraintBounds, const Formula<Pol>& _constraint, bool _inConjunction )
    {
        #ifdef CONSTRAINT_BOUND_DEBUG
        cout << "add from a " << (_inConjunction ? "conjunction" : "disjunction") << " to " << &_constraintBounds << ":   " << _constraint << endl;
        #endif
        bool negated = _constraint.getType() == FormulaType::NOT;
        assert( _constraint.getType() == FormulaType::CONSTRAINT || (negated && _constraint.subformula().getType() == FormulaType::CONSTRAINT ) );
        const Constraint<Pol>& constraint = negated ? _constraint.subformula().constraint() : _constraint.constraint();
        assert( constraint.isConsistent() == 2 );
        typename Pol::NumberType boundValue;
        Relation relation = negated ? carl::invertRelation( constraint.relation() ) : constraint.relation();
        const Pol& lhs = constraint.lhs();
        Pol poly;
        bool multipliedByMinusOne = lhs.lterm().coeff() < typename Pol::NumberType( 0 );
        if( multipliedByMinusOne )
        {
            boundValue = constraint.constantPart();
            relation = carl::turnAroundRelation( relation );
            poly = Pol( -lhs + boundValue );
        }
        else
        {
            boundValue = -constraint.constantPart();
            poly = Pol( lhs + boundValue );
        }
        typename Pol::NumberType cf( poly.coprimeFactor() );
        assert( cf > 0 );
        boundValue *= cf;
        poly *= cf;
        #ifdef CONSTRAINT_BOUND_DEBUG
        cout << "try to add the bound  " << relationToString( relation ) << boundValue << "  for the polynomial  " << poly << endl; 
        #endif
        auto resA = _constraintBounds.insert( make_pair( std::move(poly), std::move( map<typename Pol::NumberType, pair<Relation, Formula<Pol>>>() ) ) );
        auto resB = resA.first->second.insert( make_pair( boundValue, make_pair( relation, _constraint ) ) );
        if( resB.second || resB.first->second.first == relation )
            return resB.first->second.second;
        switch( relation )
        {
            case Relation::EQ:
                if( _inConjunction )
                {
                    if( resB.first->second.first == Relation::LEQ || resB.first->second.first == Relation::GEQ )
                    {
                        resB.first->second.first = Relation::EQ;
                        resB.first->second.second = _constraint;
                        return resB.first->second.second;
                    }
                    else
                        return Formula( FormulaType::FALSE );
                }
                else
                {
                    switch( resB.first->second.first )
                    {
                        case Relation::LEQ:
                            return resB.first->second.second;
                        case Relation::GEQ:
                            return resB.first->second.second;
                        case Relation::LESS:
                            resB.first->second.first = Relation::LEQ;
                            resB.first->second.second = Formula<Pol>( lhs, multipliedByMinusOne ? Relation::GEQ : Relation::LEQ );
                            return resB.first->second.second;
                        case Relation::GREATER:
                            resB.first->second.first = Relation::GEQ;
                            resB.first->second.second = Formula<Pol>( lhs, multipliedByMinusOne ? Relation::LEQ : Relation::GEQ );
                            return resB.first->second.second;
                        default:
                            assert( resB.first->second.first == Relation::NEQ );
                            return Formula( FormulaType::FALSE );
                    }
                }
            case Relation::LEQ:
                if( _inConjunction )
                {
                    switch( resB.first->second.first )
                    {
                        case Relation::EQ:
                            return resB.first->second.second;
                        case Relation::GEQ:
                            resB.first->second.first = Relation::EQ;
                            resB.first->second.second = Formula<Pol>( lhs, Relation::EQ );
                            return resB.first->second.second;
                        case Relation::LESS:
                            return resB.first->second.second;
                        case Relation::GREATER:
                            return Formula( FormulaType::FALSE );
                        default:
                            assert( resB.first->second.first == Relation::NEQ );
                            resB.first->second.first = Relation::LESS;
                            resB.first->second.second = Formula<Pol>( lhs, multipliedByMinusOne ? Relation::GREATER : Relation::LESS );
                            return resB.first->second.second;
                    }
                }
                else
                {
                    switch( resB.first->second.first )
                    {
                        case Relation::EQ:
                            resB.first->second.first = Relation::LEQ;
                            resB.first->second.second = _constraint;
                            return resB.first->second.second;
                        case Relation::GEQ:
                            return Formula( FormulaType::FALSE );
                        case Relation::LESS:
                            resB.first->second.first = Relation::LEQ;
                            resB.first->second.second = _constraint;
                            return resB.first->second.second;
                        case Relation::GREATER:
                            return Formula( FormulaType::FALSE );
                        default:
                            assert( resB.first->second.first == Relation::NEQ );
                            return Formula( FormulaType::FALSE );
                    }
                }
            case Relation::GEQ:
                if( _inConjunction )
                {
                    switch( resB.first->second.first )
                    {
                        case Relation::EQ:
                            return resB.first->second.second;
                        case Relation::LEQ:
                            resB.first->second.first = Relation::EQ;
                            resB.first->second.second = Formula<Pol>( lhs, Relation::EQ );
                            return resB.first->second.second;
                        case Relation::LESS:
                            return Formula( FormulaType::FALSE );
                        case Relation::GREATER:
                            return resB.first->second.second;
                        default:
                            assert( resB.first->second.first == Relation::NEQ );
                            resB.first->second.first = Relation::GREATER;
                            resB.first->second.second = Formula<Pol>( lhs, multipliedByMinusOne ? Relation::LESS : Relation::GREATER );
                            return resB.first->second.second;
                    }
                }
                else
                {
                    switch( resB.first->second.first )
                    {
                        case Relation::EQ:
                            resB.first->second.first = Relation::GEQ;
                            resB.first->second.second = _constraint;
                            return resB.first->second.second;
                        case Relation::LEQ:
                            return Formula( FormulaType::FALSE );
                        case Relation::LESS:
                            return Formula( FormulaType::FALSE );
                        case Relation::GREATER:
                            resB.first->second.first = Relation::GEQ;
                            resB.first->second.second = _constraint;
                            return Formula( FormulaType::FALSE );
                        default:
                            assert( resB.first->second.first == Relation::NEQ );
                            return Formula( FormulaType::FALSE );
                    }
                }
            case Relation::LESS:
                if( _inConjunction )
                {
                    switch( resB.first->second.first )
                    {
                        case Relation::EQ:
                            return Formula( FormulaType::FALSE );
                        case Relation::LEQ:
                            resB.first->second.first = Relation::LESS;
                            resB.first->second.second = _constraint;
                            return resB.first->second.second;
                        case Relation::GEQ:
                            return Formula( FormulaType::FALSE );
                        case Relation::GREATER:
                            return Formula( FormulaType::FALSE );
                        default:
                            assert( resB.first->second.first == Relation::NEQ );
                            resB.first->second.first = Relation::LESS;
                            resB.first->second.second = _constraint;
                            return resB.first->second.second;
                    }
                }
                else
                {
                    switch( resB.first->second.first )
                    {
                        case Relation::EQ:
                            resB.first->second.first = Relation::LEQ;
                            resB.first->second.second = Formula<Pol>( lhs, multipliedByMinusOne ? Relation::GEQ : Relation::LEQ );
                            return resB.first->second.second;
                        case Relation::LEQ:
                            return resB.first->second.second;
                        case Relation::GEQ:
                            return Formula( FormulaType::FALSE );
                        case Relation::GREATER:
                            resB.first->second.first = Relation::NEQ;
                            resB.first->second.second = Formula<Pol>( lhs, Relation::NEQ );
                            return resB.first->second.second;
                        default:
                            assert( resB.first->second.first == Relation::NEQ );
                            return resB.first->second.second;
                    }
                }
            case Relation::GREATER:
                if( _inConjunction )
                {
                    switch( resB.first->second.first )
                    {
                        case Relation::EQ:
                            return Formula( FormulaType::FALSE );
                        case Relation::LEQ:
                            return Formula( FormulaType::FALSE );
                        case Relation::GEQ:
                            resB.first->second.first = Relation::GREATER;
                            resB.first->second.second = _constraint;
                            return resB.first->second.second;
                        case Relation::LESS:
                            return Formula( FormulaType::FALSE );
                        default:
                            assert( resB.first->second.first == Relation::NEQ );
                            resB.first->second.first = Relation::GREATER;
                            resB.first->second.second = _constraint;
                            return resB.first->second.second;
                    }
                }
                else
                {
                    switch( resB.first->second.first )
                    {
                        case Relation::EQ:
                            resB.first->second.first = Relation::GEQ;
                            resB.first->second.second = Formula<Pol>( lhs, multipliedByMinusOne ? Relation::LEQ : Relation::GEQ );
                            return resB.first->second.second;
                        case Relation::LEQ:
                            return Formula( FormulaType::FALSE );
                        case Relation::GEQ:
                            return resB.first->second.second;
                        case Relation::LESS:
                            resB.first->second.first = Relation::NEQ;
                            resB.first->second.second = Formula<Pol>( lhs, Relation::NEQ );
                            return resB.first->second.second;
                        default:
                            assert( resB.first->second.first == Relation::NEQ );
                            return resB.first->second.second;
                    }
                }
            default:
                assert( relation == Relation::NEQ );
                if( _inConjunction )
                {
                    switch( resB.first->second.first )
                    {
                        case Relation::EQ:
                            return Formula( FormulaType::FALSE );
                        case Relation::LEQ:
                            resB.first->second.first = Relation::LESS;
                            resB.first->second.second = Formula<Pol>( lhs, multipliedByMinusOne ? Relation::GREATER : Relation::LESS );
                            return resB.first->second.second;
                        case Relation::GEQ:
                            resB.first->second.first = Relation::GREATER;
                            resB.first->second.second = Formula<Pol>( lhs, multipliedByMinusOne ? Relation::LESS : Relation::GREATER );
                            return resB.first->second.second;
                        case Relation::LESS:
                            resB.first->second.first = Relation::LESS;
                            resB.first->second.second = Formula<Pol>( lhs, multipliedByMinusOne ? Relation::GREATER : Relation::LESS );
                            return resB.first->second.second;
                        default:
                            assert( resB.first->second.first == Relation::GREATER );
                            resB.first->second.first = Relation::GREATER;
                            resB.first->second.second = Formula<Pol>( lhs, multipliedByMinusOne ? Relation::LESS : Relation::GREATER );
                            return resB.first->second.second;
                    }
                }
                else
                {
                    switch( resB.first->second.first )
                    {
                        case Relation::EQ:
                            return Formula( FormulaType::FALSE );
                        case Relation::LEQ:
                            return Formula( FormulaType::FALSE );
                        case Relation::GEQ:
                            return Formula( FormulaType::FALSE );
                        case Relation::LESS:
                            return resB.first->second.second;
                        default:
                            assert( resB.first->second.first == Relation::GREATER );
                            return resB.first->second.second;
                    }
                }
        }
    }

    template<typename Pol>
    bool Formula<Pol>::swapConstraintBounds( ConstraintBounds& _constraintBounds, Formulas<Pol>& _intoFormulas, bool _inConjunction )
    {
        #ifdef CONSTRAINT_BOUND_DEBUG
        cout << "swap from " << &_constraintBounds << " to a " << (_inConjunction ? "conjunction" : "disjunction") << endl;
        #endif
        while( !_constraintBounds.empty() )
        {
            #ifdef CONSTRAINT_BOUND_DEBUG
            cout << "for the bounds of  " << _constraintBounds.begin()->first << endl;
            #endif
            const map<typename Pol::NumberType, pair<Relation, Formula<Pol>>>& bounds = _constraintBounds.begin()->second;
            assert( !bounds.empty() );
            if( bounds.size() == 1 )
            {
                _intoFormulas.push_back( bounds.begin()->second.second );
                #ifdef CONSTRAINT_BOUND_DEBUG
                cout << "   just add the only bound" << endl;
                #endif
            }
            else
            {
                auto mostSignificantLowerBound = bounds.end();
                auto mostSignificantUpperBound = bounds.end();
                auto moreSignificantCase = bounds.end();
                Formulas<Pol> lessSignificantCases;
                auto iter = bounds.begin();
                for( ; iter != bounds.end(); ++iter )
                {
                    #ifdef CONSTRAINT_BOUND_DEBUG
                    cout << "   bound is  " << relationToString( iter->second.first ) << iter->first << endl;
                    #endif
                    if( (_inConjunction && iter->second.first == Relation::NEQ)
                        || (!_inConjunction && iter->second.first == Relation::EQ) )
                    {
                        if( moreSignificantCase == bounds.end() )
                        {
                            if( (_inConjunction && mostSignificantUpperBound == bounds.end())
                                || (!_inConjunction && mostSignificantLowerBound == bounds.end()) )
                            {
                                if( (_inConjunction && mostSignificantLowerBound != bounds.end())
                                    || (!_inConjunction && mostSignificantUpperBound != bounds.end()) )
                                {
                                    #ifdef CONSTRAINT_BOUND_DEBUG
                                    cout << "      case: " << __LINE__ << endl;
                                    #endif
                                    _intoFormulas.push_back( iter->second.second );
                                }
                                else
                                {
                                    #ifdef CONSTRAINT_BOUND_DEBUG
                                    cout << "      case: " << __LINE__ << endl;
                                    #endif
                                    lessSignificantCases.push_back( iter->second.second );
                                }
                            }
                        }
                    }
                    else if( (_inConjunction && (iter->second.first == Relation::GEQ || iter->second.first == Relation::GREATER)) // found a lower bound
                             || (!_inConjunction && (iter->second.first == Relation::LEQ || iter->second.first == Relation::LESS)) ) // found an upper bound
                    {
                        if( (_inConjunction && mostSignificantUpperBound != bounds.end()) // found already an upper bound -> conjunction is invalid!
                            || (!_inConjunction && mostSignificantLowerBound != bounds.end()) // found already a lower bound -> disjunction is valid!
                            || moreSignificantCase != bounds.end() )
                        {
                            #ifdef CONSTRAINT_BOUND_DEBUG
                            cout << "      case: " << __LINE__ << endl;
                            #endif
                            break;
                        }
                        else
                        {
                            #ifdef CONSTRAINT_BOUND_DEBUG
                            cout << "      case: " << __LINE__ << endl;
                            #endif
                            if( _inConjunction ) // update the strongest upper bound
                                mostSignificantLowerBound = iter;
                            else // update the weakest upper bound
                                mostSignificantUpperBound = iter;
                            lessSignificantCases.clear();
                        }
                    }
                    else if( (_inConjunction && iter->second.first == Relation::EQ)
                            || (!_inConjunction && iter->second.first == Relation::NEQ) )
                    {
                        // _inConjunction == true: found already another equality or an upper bound -> conjunction is invalid!
                        // _inConjunction == false: found already another bound with != as relation or a lower bound -> disjunction is valid!
                        if( moreSignificantCase != bounds.end() || (_inConjunction ? mostSignificantUpperBound : mostSignificantLowerBound) != bounds.end() )
                        {
                            #ifdef CONSTRAINT_BOUND_DEBUG
                            cout << "      case: " << __LINE__ << endl;
                            #endif
                            break;
                        }
                        // _inConjunction == true: found first equality
                        // _inConjunction == false: found first bound with !=
                        else 
                        {
                            #ifdef CONSTRAINT_BOUND_DEBUG
                            cout << "      case: " << __LINE__ << endl;
                            #endif
                            moreSignificantCase = iter;
                        }
                    }
                    // _inConjunction == true: found an upper bound
                    // _inConjunction == false: found a lower bound
                    else
                    {
                        #ifdef CONSTRAINT_BOUND_DEBUG
                        cout << "      case: " << __LINE__ << endl;
                        #endif
                        assert( !_inConjunction || iter->second.first == Relation::LEQ || iter->second.first == Relation::LESS );
                        assert( _inConjunction || iter->second.first == Relation::GEQ || iter->second.first == Relation::GREATER );
                        if( _inConjunction && mostSignificantUpperBound == bounds.end() ) // first upper bound found = strongest upper bound
                        {
                            #ifdef CONSTRAINT_BOUND_DEBUG
                            cout << "      case: " << __LINE__ << endl;
                            #endif
                            mostSignificantUpperBound = iter;
                        }
                        else if( !_inConjunction && mostSignificantLowerBound == bounds.end() ) // first lower bound found = weakest lower bound
                        {
                            #ifdef CONSTRAINT_BOUND_DEBUG
                            cout << "      case: " << __LINE__ << endl;
                            #endif
                            mostSignificantLowerBound = iter;
                        }
                    }
                }
                if( iter != bounds.end() )
                    break;
                if( moreSignificantCase != bounds.end() )
                {
                    _intoFormulas.push_back( moreSignificantCase->second.second );
                }
                else
                {
                    #ifdef CONSTRAINT_BOUND_DEBUG
                    if( !(_inConjunction || mostSignificantUpperBound == bounds.end() || mostSignificantLowerBound == bounds.end() 
                            || mostSignificantUpperBound->first > mostSignificantLowerBound->first) 
                        || !( !_inConjunction || mostSignificantUpperBound == bounds.end() || mostSignificantLowerBound == bounds.end() 
                             || mostSignificantLowerBound->first > mostSignificantUpperBound->first ) )
                    {
                        cout << "mostSignificantUpperBound:   " << mostSignificantUpperBound->first << "  [" << mostSignificantUpperBound->second.second << "]" << endl;
                        cout << "mostSignificantLowerBound:   " << mostSignificantLowerBound->first << "  [" << mostSignificantLowerBound->second.second << "]" << endl;
                    }
                    #endif
                    assert( !_inConjunction || mostSignificantUpperBound == bounds.end() || mostSignificantLowerBound == bounds.end() 
                            || mostSignificantUpperBound->first > mostSignificantLowerBound->first );
                    assert( _inConjunction || mostSignificantUpperBound == bounds.end() || mostSignificantLowerBound == bounds.end() 
                             || mostSignificantLowerBound->first > mostSignificantUpperBound->first );
                    if( mostSignificantUpperBound != bounds.end() )
                        _intoFormulas.push_back( mostSignificantUpperBound->second.second );
                    if( mostSignificantLowerBound != bounds.end() )
                        _intoFormulas.push_back( mostSignificantLowerBound->second.second );
                    _intoFormulas.insert(_intoFormulas.end(), lessSignificantCases.begin(), lessSignificantCases.end() );
                }
            }
            _constraintBounds.erase( _constraintBounds.begin() );
        }
        if( _constraintBounds.empty() )
        {
            #ifdef CONSTRAINT_BOUND_DEBUG
            cout << endl;
            #endif
            return false;
        }
        else
        {
            _constraintBounds.clear();
            #ifdef CONSTRAINT_BOUND_DEBUG
            cout << "is " << (_inConjunction ? "invalid" : "valid") << endl << endl;
            #endif
            return true;
        }
    }

	template<typename Formula>
	void FormulaVisitor<Formula>::visitVoid(const Formula& formula, const std::function<void(Formula)>& func) {
		switch (formula.getType()) {
		case AND:
		case OR:
		case IFF:
		case XOR: 
		case IMPLIES:
        case ITE:
        {
            for (const auto& cur: formula.subformulas()) visitVoid(cur, func);
			break;
		}
		case NOT: {
			visitVoid(formula.subformula(), func);
			break;
		}
		case BOOL:
		case CONSTRAINT:
		case BITVECTOR:
		case TRUE:
		case FALSE:
		case UEQ:
			break;
		case EXISTS:
		case FORALL: {
			visitVoid(formula.quantifiedFormula(), func);
			break;
		}
		}
		func(formula);
	}

	template<typename Formula>
	Formula FormulaVisitor<Formula>::visitResult(const Formula& formula, const std::function<Formula(Formula)>& func) {
		Formula newFormula = formula;
		switch (formula.getType()) {
		case AND:
		case OR:
		case IFF:
		case XOR: {
			Formulas<typename Formula::PolynomialType> newSubformulas;
			bool changed = false;
			for (const auto& cur: formula.subformulas()) {
				Formula newCur = visitResult(cur, func);
				if (newCur != cur) changed = true;
				newSubformulas.push_back(newCur);
			}
			if (changed) {
				newFormula = Formula(formula.getType(), newSubformulas);
			}
			break;
		}
		case NOT: {
			Formula cur = visitResult(formula.subformula(), func);
			if (cur != formula.subformula()) {
				newFormula = Formula(NOT, cur);
			}
			break;
		}
		case IMPLIES: {
			Formula prem = visitResult(formula.premise(), func);
			Formula conc = visitResult(formula.conclusion(), func);
			if ((prem != formula.premise()) || (conc != formula.conclusion())) {
				newFormula = Formula(IMPLIES, {prem, conc});
			}
			break;
		}
		case ITE: {
			Formula cond = visitResult(formula.condition(), func);
			Formula fCase = visitResult(formula.firstCase(), func);
			Formula sCase = visitResult(formula.secondCase(), func);
			if ((cond != formula.condition()) || (fCase != formula.firstCase()) || (sCase != formula.secondCase())) {
				newFormula = Formula(ITE, {cond, fCase, sCase});
			}
			break;
		}
		case BOOL:
		case CONSTRAINT:
		case BITVECTOR:
		case TRUE:
		case FALSE:
		case UEQ:
			break;
		case EXISTS:
		case FORALL: {
			Formula sub = visitResult(formula.quantifiedFormula(), func);
			if (sub != formula.quantifiedFormula()) {
				newFormula = Formula(formula.getType(), formula.quantifiedVariables(), sub);
			}
			break;
		}
		} 
		return func(newFormula);
	}
    
    template<typename Formula>
    Formula FormulaSubstitutor<Formula>::substitute(const Formula& formula, const std::map<Variable,typename Formula::PolynomialType>& replacements) {
        PolynomialSubstitutor subs(replacements);
        return visitor.visitResult(formula, std::function<Formula(Formula)>(subs));
    }
    template<typename Formula>
    Formula FormulaSubstitutor<Formula>::substitute(const Formula& formula, const std::map<BVVariable,BVTerm>& replacements) {
        BitvectorSubstitutor subs(replacements);
        return visitor.visitResult(formula, std::function<Formula(Formula)>(subs));
    }
    template<typename Formula>
    Formula FormulaSubstitutor<Formula>::substitute(const Formula& formula, const std::map<UVariable,UFInstance>& replacements) {
        UninterpretedSubstitutor subs(replacements);
        return visitor.visitResult(formula, std::function<Formula(Formula)>(subs));
    }
}    // namespace carl<|MERGE_RESOLUTION|>--- conflicted
+++ resolved
@@ -376,17 +376,12 @@
             }
             case FormulaType::AND:
             {
-<<<<<<< HEAD
-                _content.mProperties |= PROP_IS_PURE_CONJUNCTION | PROP_IS_IN_CNF | PROP_IS_IN_NNF;
+                _content.mProperties |= PROP_IS_LITERAL_CONJUNCTION | PROP_IS_PURE_CONJUNCTION | PROP_IS_IN_CNF | PROP_IS_IN_NNF;
 #ifdef __VS
-				for (auto subFormula = _content.mpSubformulasVS->begin(); subFormula != _content.mpSubformulasVS->end(); ++subFormula)
+		for (auto subFormula = _content.mpSubformulasVS->begin(); subFormula != _content.mpSubformulasVS->end(); ++subFormula)
 #else
-				for (auto subFormula = _content.mSubformulas.begin(); subFormula != _content.mSubformulas.end(); ++subFormula)
+		for (auto subFormula = _content.mSubformulas.begin(); subFormula != _content.mSubformulas.end(); ++subFormula)
 #endif
-=======
-                _content.mProperties |= PROP_IS_LITERAL_CONJUNCTION | PROP_IS_PURE_CONJUNCTION | PROP_IS_IN_CNF | PROP_IS_IN_NNF;
-                for( auto subFormula = _content.mSubformulas.begin(); subFormula != _content.mSubformulas.end(); ++subFormula )
->>>>>>> 96b9c369
                 {
                     Condition subFormulaConds = subFormula->properties();
                     if( !(PROP_IS_A_CLAUSE<=subFormulaConds) )
