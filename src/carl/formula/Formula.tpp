/**
 * @file Formula.tpp
 * @author Florian Corzilius<corzilius@cs.rwth-aachen.de>
 * @author Ulrich Loup
 * @author Sebastian Junges
 * @since 2012-02-09
 * @version 2014-10-30
 */


#include "Formula.h"
#include "FormulaPool.h"
#include "ConstraintPool.h"

using namespace std;

namespace carl
{
    template<typename Pol>
    void Formula<Pol>::collectVariables( Variables& _vars, bool _booleanVars, bool _realVars, bool _integerVars, bool _uninterpretedVars, bool _bitvectorVars ) const
    {
        std::set<BVVariable>* bvVars = nullptr;
        std::set<UVariable>* ueVars = nullptr;
        if( _bitvectorVars )
            bvVars = new std::set<BVVariable>();
        bool considerUninterpreted = _uninterpretedVars || propertyHolds( PROP_CONTAINS_UNINTERPRETED_EQUATIONS );
        if( considerUninterpreted )
            ueVars = new std::set<UVariable>();
        collectVariables_( _vars, bvVars, ueVars, _booleanVars, _realVars, _integerVars, _uninterpretedVars, _bitvectorVars );
        if( _bitvectorVars )
        {
            assert( bvVars != nullptr );
            for (const auto& v: *bvVars) _vars.insert(v());
            delete bvVars;
        }
        if( considerUninterpreted )
        {   
            for (const auto& v: *ueVars) {
                switch( SortManager::getInstance().getType(v.domain()) )
                {
                    case VariableType::VT_UNINTERPRETED:
                        if( _uninterpretedVars )
                            _vars.insert(v());
                        break;
                    case VariableType::VT_BOOL:
                        if( _booleanVars )
                            _vars.insert(v());
                        break;
                    case VariableType::VT_REAL:
                        if( _realVars )
                            _vars.insert(v());
                        break;
                    default:
                        assert( SortManager::getInstance().getType(v.domain()) == VariableType::VT_INT );
                        if( _integerVars )
                            _vars.insert(v());
                        break;
                }
            }
            delete ueVars;
        }
    }
    
    template<typename Pol>
    void Formula<Pol>::collectVariables_( Variables& _vars, std::set<BVVariable>* _bvVars, std::set<UVariable>* _ueVars, bool _booleanVars, bool _realVars, bool _integerVars, bool _uninterpretedVars, bool _bitvectorVars ) const
    {
        switch( getType() )
        {
            case FormulaType::TRUE:
            case FormulaType::FALSE:
                break;
            case FormulaType::BOOL:
                if( _booleanVars )
                    _vars.insert( boolean() );
                break;
            case FormulaType::CONSTRAINT:
                for( auto var : constraint().variables() )
                {
                    if( _integerVars )
                        _vars.insert( var );
                    if( _realVars )
                        _vars.insert( var );
                }
                break;
            case FormulaType::BITVECTOR:
                if( _bitvectorVars ) 
                {
                    assert( _bvVars != nullptr );
                    bvConstraint().collectVariables(*_bvVars);
                }
                break;
            case FormulaType::UEQ:
                if( _uninterpretedVars )
                {
                    assert( _ueVars != nullptr );
                    uequality().collectUVariables(*_ueVars);
                }
                break;
            case FormulaType::NOT:
                subformula().collectVariables_( _vars, _bvVars, _ueVars, _booleanVars, _realVars, _integerVars, _uninterpretedVars, _bitvectorVars );
                break;
            case FormulaType::EXISTS:
            case FormulaType::FORALL:
                quantifiedFormula().collectVariables_( _vars, _bvVars, _ueVars, _booleanVars, _realVars, _integerVars, _uninterpretedVars, _bitvectorVars );
                break;
            default:
            {
                for( const Formula<Pol>& subFormula : subformulas() )
                    subFormula.collectVariables_( _vars, _bvVars, _ueVars, _booleanVars, _realVars, _integerVars, _uninterpretedVars, _bitvectorVars );
            }
        }
    }

    template<typename Pol>
    size_t Formula<Pol>::complexity() const
    {
        size_t result = 0;
        carl::FormulaVisitor<Formula<Pol>> visitor;
        visitor.visit(*this, 
            [&](const Formula& _f) 
            {
                switch( _f.getType() )
                {
                    case FormulaType::TRUE:
                    case FormulaType::FALSE:
                        break;
                    case FormulaType::CONSTRAINT:
                        result += _f.constraint().complexity(); break;
                    case FormulaType::BITVECTOR:
                        result += _f.bvConstraint().complexity(); break;
                    case FormulaType::UEQ:
                        result += _f.uequality().complexity(); break;
                    default:
                        ++result;
                }
            });
        return result;
    }
    
    template<typename Pol>
    unsigned Formula<Pol>::satisfiedBy( const EvaluationMap<typename Pol::NumberType>& _assignment ) const
    {
        switch( getType() )
        {
            case FormulaType::TRUE:
            {
                return 1;
            }
            case FormulaType::FALSE:
            {
                return 0;
            }
            case FormulaType::BOOL:
            {
                auto ass = _assignment.find( boolean() );
                return ass == _assignment.end() ? 2 : (ass->second == typename Pol::NumberType( 1 ) ? 1 : 0);
            }
            case FormulaType::CONSTRAINT:
            {
                return constraint().satisfiedBy( _assignment );
            }
            case FormulaType::BITVECTOR:
            {
                assert(false);
                std::cerr << "Implement BVConstraint::satisfiedBy()" << std::endl;
                //return bvConstraint().satisfiedBy( _assignment );
            }
            case FormulaType::NOT:
            {
                switch( subformula().satisfiedBy( _assignment ) )
                {
                    case 0:
                        return 1;
                    case 1:
                        return 0;
                    default:
                        return 2;
                }   
            }
            case FormulaType::OR:
            {
                unsigned result = 0;
                for( auto subFormula = subformulas().begin(); subFormula != subformulas().end(); ++subFormula )
                {
                    switch( subFormula->satisfiedBy( _assignment ) )
                    {
                        case 0:
                            break;
                        case 1:
                            return 1;
                        default:
                            if( result != 2 ) result = 2;
                    }
                }
                return result;
            }
            case FormulaType::AND:
            {
                unsigned result = 1;
                for( auto subFormula = subformulas().begin(); subFormula != subformulas().end(); ++subFormula )
                {
                    switch( subFormula->satisfiedBy( _assignment ) )
                    {
                        case 0:
                            return 0;
                        case 1:
                            break;
                        default:
                            if( result != 2 ) result = 2;
                    }
                }
                return result;
            }
            case FormulaType::IMPLIES:
            {
                unsigned result = premise().satisfiedBy( _assignment );
                if( result == 0 ) return 1;
                switch( conclusion().satisfiedBy( _assignment ) )
                {
                    case 0:
                        return result == 1 ? 0 : 2;
                    case 1:
                        return 1;
                    default:
                        return 2;
                }
            }
            case FormulaType::ITE:
            {
                unsigned result = condition().satisfiedBy( _assignment );
                switch( result )
                {
                    case 0:
                        return secondCase().satisfiedBy( _assignment );
                    case 1:
                        return firstCase().satisfiedBy( _assignment );
                    default:
                        return 2;
                }
            }
            case FormulaType::IFF:
            {
                auto subFormula = subformulas().begin();
                unsigned result = subFormula->satisfiedBy( _assignment );
                bool containsTrue = (result == 1 ? true : false);
                bool containsFalse = (result == 0 ? true : false);
                ++subFormula;
                while( subFormula != subformulas().end() )
                {
                    unsigned resultTmp = subFormula->satisfiedBy( _assignment );
                    switch( resultTmp )
                    {
                        case 0:
                            containsFalse = true;
                            break;
                        case 1:
                            containsTrue = true;
                        default:
                            result = 2;
                    }
                    if( containsFalse && containsTrue )
                        return 0;
                    ++subFormula;
                }
                return (result == 2 ? 2 : 1);
            }
            case FormulaType::XOR:
            {
                auto subFormula = subformulas().begin();
                unsigned result = subFormula->satisfiedBy( _assignment );
                if( result == 2 ) return 2;
                ++subFormula;
                while( subFormula != subformulas().end() )
                {
                    unsigned resultTmp = subFormula->satisfiedBy( _assignment );
                    if( resultTmp == 2 ) return 2;
                    result = resultTmp != result;
                    ++subFormula;
                }
                return result;
            }
            case FormulaType::EXISTS:
            {
                ///@todo do something here
                return 2;
                break;
            }
            case FormulaType::FORALL:
            {
                ///@todo do something here
                return 2;
                break;
            }
            default:
            {
                assert( false );
                cerr << "Undefined operator!" << endl;
                return 2;
            }
        }
    }
    
    template<typename Pol>
    void Formula<Pol>::init( FormulaContent<Pol>& _content )
    {
        _content.mProperties = Condition();
        switch( _content.mType )
        {
            case FormulaType::EXISTS:
            {
                ///@todo do something here
                break;
            }
            case FormulaType::FORALL:
            {
                ///@todo do something here
                break;
            }
            case FormulaType::TRUE:
            {
                _content.mProperties |= STRONG_CONDITIONS;
#ifdef __VS
                addConstraintProperties( *_content.mpConstraintVS, _content.mProperties );
#else                
		addConstraintProperties( _content.mConstraint, _content.mProperties );
#endif
		break;
            }
            case FormulaType::FALSE:
            {
                _content.mProperties |= STRONG_CONDITIONS;
#ifdef __VS
                addConstraintProperties( *_content.mpConstraintVS, _content.mProperties );
#else                
		addConstraintProperties( _content.mConstraint, _content.mProperties );
#endif
                break;
            }
            case FormulaType::BOOL:
            {
                _content.mProperties |= STRONG_CONDITIONS | PROP_CONTAINS_BOOLEAN;
                break;
            }
            case FormulaType::NOT:
            {
#ifdef __VS
                Condition subFormulaConds = _content.mpSubformulaVS->mpContent->mProperties;
#else                
                Condition subFormulaConds = _content.mSubformula.mpContent->mProperties;
#endif
                if( PROP_IS_AN_ATOM <= subFormulaConds )
                    _content.mProperties |= PROP_IS_A_CLAUSE | PROP_IS_A_LITERAL | PROP_IS_IN_CNF | PROP_IS_PURE_CONJUNCTION;
                _content.mProperties |= (subFormulaConds & WEAK_CONDITIONS);
                break;
            }
            case FormulaType::OR:
            {
                _content.mProperties |= PROP_IS_A_CLAUSE | PROP_IS_IN_CNF | PROP_IS_IN_NNF;
#ifdef __VS
				for (auto subFormula = _content.mpSubformulasVS->begin(); subFormula != _content.mpSubformulasVS->end(); ++subFormula)
#else
				for (auto subFormula = _content.mSubformulas.begin(); subFormula != _content.mSubformulas.end(); ++subFormula)
#endif
				{
					Condition subFormulaConds = subFormula->properties();
                    if( !(PROP_IS_A_LITERAL<=subFormulaConds) )
                    {
                        _content.mProperties &= ~PROP_IS_A_CLAUSE;
                        _content.mProperties &= ~PROP_IS_IN_CNF;
                    }
                    if( !(PROP_IS_IN_NNF<=subFormulaConds) )
                        _content.mProperties &= ~PROP_IS_IN_NNF;
                    _content.mProperties |= (subFormulaConds & WEAK_CONDITIONS);
                }
                break;
            }
            case FormulaType::AND:
            {
                _content.mProperties |= PROP_IS_PURE_CONJUNCTION | PROP_IS_IN_CNF | PROP_IS_IN_NNF;
#ifdef __VS
				for (auto subFormula = _content.mpSubformulasVS->begin(); subFormula != _content.mpSubformulasVS->end(); ++subFormula)
#else
				for (auto subFormula = _content.mSubformulas.begin(); subFormula != _content.mSubformulas.end(); ++subFormula)
#endif
                {
                    Condition subFormulaConds = subFormula->properties();
                    if( !(PROP_IS_A_CLAUSE<=subFormulaConds) )
                    {
                        _content.mProperties &= ~PROP_IS_PURE_CONJUNCTION;
                        _content.mProperties &= ~PROP_IS_IN_CNF;
                    }
                    else if( !(PROP_IS_A_LITERAL<=subFormulaConds) )
                        _content.mProperties &= ~PROP_IS_PURE_CONJUNCTION;
                    if( !(PROP_IS_IN_NNF<=subFormulaConds) )
                        _content.mProperties &= ~PROP_IS_IN_NNF;
                    _content.mProperties |= (subFormulaConds & WEAK_CONDITIONS);
                }
                break;
            }
            case FormulaType::ITE:
            case FormulaType::IMPLIES:
            case FormulaType::IFF:
<<<<<<< HEAD
            {
                _content.mProperties |= PROP_IS_IN_NNF;
#ifdef __VS
				for (auto subFormula = _content.mpSubformulasVS->begin(); subFormula != _content.mpSubformulasVS->end(); ++subFormula)
#else
				for (auto subFormula = _content.mSubformulas.begin(); subFormula != _content.mSubformulas.end(); ++subFormula)
#endif
                {
                    Condition subFormulaConds = subFormula->properties();
                    if( !(PROP_IS_IN_NNF<=subFormulaConds) )
                        _content.mProperties &= ~PROP_IS_IN_NNF;
                    _content.mProperties |= (subFormulaConds & WEAK_CONDITIONS);
                }
                break;
            }
=======
>>>>>>> b1b40883
            case FormulaType::XOR:
            {
                _content.mProperties |= PROP_IS_IN_NNF;
#ifdef __VS
				for (auto subFormula = _content.mpSubformulasVS->begin(); subFormula != _content.mpSubformulasVS->end(); ++subFormula)
#else
				for (auto subFormula = _content.mSubformulas.begin(); subFormula != _content.mSubformulas.end(); ++subFormula)
#endif
                {
                    Condition subFormulaConds = subFormula->properties();
                    if( !(PROP_IS_IN_NNF<=subFormulaConds) )
                        _content.mProperties &= ~PROP_IS_IN_NNF;
                    _content.mProperties |= (subFormulaConds & WEAK_CONDITIONS);
                }
                break;
            }
            case FormulaType::CONSTRAINT:
            {
                _content.mProperties |= STRONG_CONDITIONS;
#ifdef __VS
                addConstraintProperties( *_content.mpConstraintVS, _content.mProperties );
#else
				addConstraintProperties(_content.mConstraint, _content.mProperties);
#endif
                break;
            }
            case FormulaType::BITVECTOR:
            {
                _content.mProperties |= STRONG_CONDITIONS | PROP_CONTAINS_BITVECTOR;
                break;
            }
            case FormulaType::UEQ:
            {
                _content.mProperties |= STRONG_CONDITIONS | PROP_CONTAINS_UNINTERPRETED_EQUATIONS;
                break;
            }
            default:
            {
                assert( false );
                cerr << "Undefined operator!" << endl;
            }
        }
    }
    
    template<typename Pol>
    void Formula<Pol>::addConstraintProperties( const Constraint<Pol>& _constraint, Condition& _properties )
    {
        if( _constraint.lhs().isZero() )
        {
            _properties |= PROP_CONTAINS_LINEAR_POLYNOMIAL;
        }
        else
        {
            switch( _constraint.lhs().totalDegree() )
            {
                case 0:
                    _properties |= PROP_CONTAINS_LINEAR_POLYNOMIAL;
                    break;
                case 1:
                    _properties |= PROP_CONTAINS_LINEAR_POLYNOMIAL;
                    break;
                case 2:
                    _properties |= PROP_CONTAINS_NONLINEAR_POLYNOMIAL;
                    break;
                case 3:
                    _properties |= PROP_CONTAINS_NONLINEAR_POLYNOMIAL;
                    _properties |= PROP_VARIABLE_DEGREE_GREATER_THAN_TWO;
                    break;
                case 4:
                    _properties |= PROP_CONTAINS_NONLINEAR_POLYNOMIAL;
                    _properties |= PROP_VARIABLE_DEGREE_GREATER_THAN_THREE;
                    break;
                default:
                    _properties |= PROP_CONTAINS_NONLINEAR_POLYNOMIAL;
                    _properties |= PROP_VARIABLE_DEGREE_GREATER_THAN_FOUR;
                    break;
            }
        }
        switch( _constraint.relation() )
        {
            case Relation::EQ:
                _properties |= PROP_CONTAINS_EQUATION;
                break;
            case Relation::NEQ:
                _properties |= PROP_CONTAINS_STRICT_INEQUALITY;
                break;
            case Relation::LEQ:
                _properties |= PROP_CONTAINS_INEQUALITY;
                break;
            case Relation::GEQ:
                _properties |= PROP_CONTAINS_INEQUALITY;
                break;
            case Relation::LESS:
                _properties |= PROP_CONTAINS_STRICT_INEQUALITY;
                break;
            case Relation::GREATER:
                _properties |= PROP_CONTAINS_STRICT_INEQUALITY;
                break;
            default:
            {
            }
        }
        if( _constraint.hasIntegerValuedVariable() )
            _properties |= PROP_CONTAINS_INTEGER_VALUED_VARS;
        if( _constraint.hasRealValuedVariable() )
            _properties |= PROP_CONTAINS_REAL_VALUED_VARS;
    }
    
    template<typename Pol>
    std::string Formula<Pol>::toString( bool _withActivity, unsigned _resolveUnequal, const std::string _init, bool _oneline, bool _infix, bool _friendlyNames, bool _withVariableDefinition ) const
    {
        std::string result = "";
        if( _withVariableDefinition )
        {
            std::stringstream os;
            
            carl::SortManager::getInstance().exportDefinitions(os);
            
            carl::FormulaVisitor<Formula<Pol>> visitor;
            Variables vars;
            std::set<UVariable> uvars;
            std::set<BVVariable> bvvars;
            visitor.visitVoid(*this, 
                    [&](const Formula& _f) 
                    {
                        switch(_f.getType())
                        {
                            case FormulaType::BOOL:
                                vars.insert( _f.boolean() );
                                break;
                            case FormulaType::CONSTRAINT:
                                for( auto var : _f.constraint().variables() ) vars.insert( var );
                                break;
                            case FormulaType::UEQ:
                                _f.uequality().collectUVariables( uvars );
                                break;
                            case FormulaType::BITVECTOR:
                                _f.bvConstraint().collectVariables(bvvars);
                                break;
                            default:
                                break;
                        }
                    });
            for( auto var : vars )
                os << "(declare-fun " << var << " () " << var.getType() << ")\n";
            for( const auto& uvar : uvars )
                os << "(declare-fun " << uvar() << " () " << uvar.domain() << ")\n";
            for( const auto& bvvar : bvvars )
                os << "(declare-fun " << bvvar() << " () " << bvvar.sort() << ")\n";
            for (const auto& ufc: UFManager::getInstance().ufContents()) {
                if (ufc == nullptr) continue;
                os << "(declare-fun " << ufc->name() << " (";
                for (const auto& s: ufc->domain()) os << s << " ";
                os << ") " << ufc->codomain() << ")\n";
            }
            result += os.str();
            result += "(assert ";
        }
        result += mpContent->toString( _withActivity, _resolveUnequal, _init, _oneline, _infix, _friendlyNames );
        if( _withVariableDefinition )
            result += ")\n";
        return result;
    }
    
    template<typename Pol>
    ostream& operator<<( ostream& _ostream, const Formula<Pol>& _formula )
    {
        return (_ostream << _formula.toString( false, 0, "", true, false, true ));
    }

    template<typename Pol>
    void Formula<Pol>::printProposition( ostream& _out, const string _init ) const
    {
        _out << _init;
        for( unsigned i = 0; i < properties().size(); ++i )
        {
            if( fmod( i, 10.0 ) == 0.0 ) 
                _out << " ";
            _out << properties()[i];
        }
        _out << endl;
    }
    
    template<typename Pol>
    string Formula<Pol>::toRedlogFormat( bool _withVariables ) const
    {
        string result = "";
        string oper = formulaTypeToString( getType() );
        switch( getType() )
        {
            // unary cases
            case FormulaType::TRUE:
                result += " " + oper + " ";
                break;
            case FormulaType::FALSE:
                result += " " + oper + " ";
                break;
            case FormulaType::NOT:
                result += " " + oper + "( " + subformula().toRedlogFormat( _withVariables ) + " )";
                break;
            case FormulaType::CONSTRAINT:
                result += constraint().toString( 1 );
                break;
            case FormulaType::BOOL:
                result += VariablePool::getInstance().getName( boolean(), true ) + " = 1";
                break;
            case FormulaType::IMPLIES:
                result += "( " + premise().toRedlogFormat( _withVariables ) + " " + oper + " " + premise().toRedlogFormat( _withVariables ) + " )";
                break;
            default:
            {
                // recursive print of the subformulas
                if( _withVariables )
                { // add the variables
                    result += "( ex( {";
                    result += variableListToString( "," );
                    result += "}, (";
                    // Make pseudo Booleans.
                    set<Variable> boolVars = set<Variable>();
                    booleanVars( boolVars );
                    for( auto j = boolVars.begin(); j != boolVars.end(); ++j )
                    {
                        string boolName = VariablePool::getInstance().getName( *j, true );
                        result += "(" + boolName + " = 0 or " + boolName + " = 1) and ";
                    }
                }
                else
                    result += "( ";
                typename Formulas<Pol>::const_iterator it = subformulas().begin();
                // do not quantify variables again.
                result += it->toRedlogFormat( false );
                for( ++it; it != subformulas().end(); ++it ) // do not quantify variables again.
                    result += " " + oper + " " + it->toRedlogFormat( false );
                if( _withVariables )
                    result += " ) )";
                result += " )";
            }
        }
        return result;
    }

    template<typename Pol>
    string Formula<Pol>::variableListToString( string _separator, const unordered_map<string, string>& _variableIds ) const
    {
        Variables realVars = Variables();
        realValuedVars( realVars );
        set<Variable> boolVars = set<Variable>();
        booleanVars( boolVars );
        auto i = realVars.begin();
        auto j = boolVars.begin();
        string result = "";
        if( i != realVars.end() )
        {
            stringstream sstream;
            sstream << *i;
            unordered_map<string, string>::const_iterator vId = _variableIds.find( sstream.str() );
            result += vId == _variableIds.end() ? sstream.str() : vId->second;
            for( ++i; i != realVars.end(); ++i )
            {
                result += _separator;
                vId = _variableIds.find(sstream.str());
                result += vId == _variableIds.end() ? sstream.str() : vId->second;
            }
        }
        else if( j != boolVars.end() )
        {
            string boolName = VariablePool::getInstance().getName( *j, true );
            unordered_map<string, string>::const_iterator vId = _variableIds.find(boolName);
            result += vId == _variableIds.end() ? boolName : vId->second;
            for( ++j; j != boolVars.end(); ++j )
            {
                boolName = VariablePool::getInstance().getName( *j, true );
                result += _separator;
                vId = _variableIds.find(boolName);
                result += vId == _variableIds.end() ? boolName : vId->second;
            }
        }
        return result;
    }

    template<typename Pol>
    Formula<Pol> Formula<Pol>::resolveNegation( bool _keepConstraint ) const
    {
        if( getType() != FormulaType::NOT ) return *this;
        FormulaType newType = getType();
        switch( subformula().getType() )
        {
            case FormulaType::BOOL:
                return *this;
            case FormulaType::UEQ:
                if( _keepConstraint )
                    return *this;
                else
                {
                    const UEquality& ueq = subformula().uequality();
                    return Formula<Pol>( ueq.lhs(), ueq.rhs(), !ueq.negated() );
                }
            case FormulaType::CONSTRAINT:
            {
                const Constraint<Pol>& constraint = subformula().constraint();
                if( _keepConstraint )
                    return *this;
                else
                {
                    switch( constraint.relation() )
                    {
                        case Relation::EQ:
                        {
                            return Formula<Pol>( constraint.lhs(), Relation::NEQ );
                        }
                        case Relation::LEQ:
                        {
                            return Formula<Pol>( -constraint.lhs(), Relation::LESS );
                        }
                        case Relation::LESS:
                        {
                            return Formula<Pol>( -constraint.lhs(), Relation::LEQ );
                        }
                        case Relation::GEQ:
                        {
                            return Formula<Pol>( constraint.lhs(), Relation::LESS );
                        }
                        case Relation::GREATER:
                        {
                            return Formula<Pol>( constraint.lhs(), Relation::LEQ );
                        }
                        case Relation::NEQ:
                        {
                            return Formula<Pol>( constraint.lhs(), Relation::EQ );
                        }
                        default:
                        {
                            assert( false );
                            cerr << "Unexpected relation symbol!" << endl;
                            return *this;
                        }
                    }
                }
            }
            case FormulaType::BITVECTOR: {
                BVCompareRelation rel = inverse(subformula().bvConstraint().relation());
                return Formula<Pol>( BVConstraint::create(rel, subformula().bvConstraint().lhs(), subformula().bvConstraint().rhs()));
            }
            case FormulaType::TRUE: // (not true)  ->  false
                return Formula<Pol>( FormulaType::FALSE );
            case FormulaType::FALSE: // (not false)  ->  true
                return Formula<Pol>( FormulaType::TRUE );
            case FormulaType::NOT: // (not (not phi))  ->  phi
                return subformula().subformula();
            case FormulaType::IMPLIES:
            {
                assert( subformula().size() == 2 );
                // (not (implies lhs rhs))  ->  (and lhs (not rhs))
                Formulas<Pol> subFormulas;
                subFormulas.push_back( subformula().premise() );
                subFormulas.push_back( Formula<Pol>( NOT, subformula().conclusion() ) );
                return Formula<Pol>( AND, move( subFormulas ) );
            }
            case FormulaType::ITE: // (not (ite cond then else))  ->  (ite cond (not then) (not else))
            {
                return Formula<Pol>( ITE, subformula().condition(), Formula<Pol>( NOT, subformula().firstCase() ), Formula<Pol>( NOT, subformula().secondCase() ) );
            }
            case FormulaType::IFF: // (not (iff phi_1 .. phi_n))  ->  (and (or phi_1 .. phi_n) (or (not phi_1) .. (not phi_n)))
            {
                Formulas<Pol> subFormulasA;
                Formulas<Pol> subFormulasB;
                for( auto& subFormula : subformula().subformulas() )
                {
                    subFormulasA.push_back( subFormula );
                    subFormulasB.push_back( Formula<Pol>( NOT, subFormula ) );
                }
                return Formula<Pol>( AND, Formula<Pol>( OR, move( subFormulasA ) ), Formula<Pol>( OR, move( subFormulasB ) ) );
            }
            case FormulaType::XOR: // (not (xor phi_1 .. phi_n))  ->  (xor (not phi_1) phi_2 .. phi_n)
            {
                auto subFormula = subformula().subformulas().begin();
                Formulas<Pol> subFormulas;
                subFormulas.push_back( Formula<Pol>( NOT, *subFormula ) );
                ++subFormula;
                for( ; subFormula != subformula().subformulas().end(); ++subFormula )
                    subFormulas.push_back( *subFormula );
                return Formula<Pol>( XOR, move( subFormulas ) );
            }
            case FormulaType::AND: // (not (and phi_1 .. phi_n))  ->  (or (not phi_1) .. (not phi_n))
                newType = FormulaType::OR;
                break;
            case FormulaType::OR: // (not (or phi_1 .. phi_n))  ->  (and (not phi_1) .. (not phi_n))
                newType = FormulaType::AND;
                break;
            case FormulaType::EXISTS: // (not (exists (vars) phi)) -> (forall (vars) (not phi))
                newType = FormulaType::FORALL;
                break;
            case FormulaType::FORALL: // (not (forall (vars) phi)) -> (exists (vars) (not phi))
                newType = FormulaType::EXISTS;
                break;
            default:
                assert( false );
                cerr << "Unexpected type of formula!" << endl;
                return *this;
        }
        assert( newType != subformula().getType() );
        assert( subformula().getType() == FormulaType::AND || subformula().getType() == FormulaType::OR );
        Formulas<Pol> subFormulas;
        for( const Formula<Pol>& subsubformula : subformula().subformulas() )
            subFormulas.push_back( Formula<Pol>( FormulaType::NOT, subsubformula ) );
        return Formula<Pol>( newType, move( subFormulas ) );
    }
    
    template<typename Pol>
    Formula<Pol> Formula<Pol>::connectPrecedingSubformulas() const
    {
        assert( isNary() );
        if( subformulas().size() > 2 )
        {
            Formulas<Pol> tmpSubformulas;
            auto iter = subformulas().rbegin();
            ++iter;
            for( ; iter != subformulas().rend(); ++iter )
                tmpSubformulas.push_back( *iter );
            return Formula<Pol>( getType(), tmpSubformulas );
        }
        else
        {
            assert( subformulas().size() == 2 );
            return *(subformulas().begin());
        }
    }

    template<typename Pol>
    Formula<Pol> Formula<Pol>::toQF(QuantifiedVariables& variables, unsigned level, bool negated) const
    {
        switch (getType()) {
            case FormulaType::AND:
            case FormulaType::IFF:
            case FormulaType::OR:
            case FormulaType::XOR:
            {
                if (!negated) {
                    Formulas<Pol> subs;
                    for (auto& sub: subformulas()) {
                        subs.push_back(sub.toQF(variables, level, false));
                    }
                    return Formula<Pol>( getType(), std::move(subs) );
                } else if (getType() == FormulaType::AND || getType() == FormulaType::OR) {
                    Formulas<Pol> subs;
                    for (auto& sub: subformulas()) {
                        subs.push_back(sub.toQF(variables, level, true));
                    }
                    if (getType() == FormulaType::AND) return Formula<Pol>(FormulaType::OR, std::move(subs));
                    else return Formula<Pol>(FormulaType::AND, std::move(subs));
                } else if (getType() == FormulaType::IFF) {
                    Formulas<Pol> sub1;
                    Formulas<Pol> sub2;
                    for (auto& sub: subformulas()) {
                        sub1.push_back(sub.toQF(variables, level, true));
                        sub2.push_back(sub.toQF(variables, level, false));
                    }
                    return Formula<Pol>(FormulaType::AND, Formula<Pol>(FormulaType::OR, std::move(sub1)), Formula<Pol>(FormulaType::OR, std::move(sub2)));
                } else if (getType() == FormulaType::XOR) {
                    auto lhs = back().toQF(variables, level, false);
                    auto rhs = connectPrecedingSubformulas().toQF(variables, level, true);
                    return Formula<Pol>(FormulaType::IFF, lhs, rhs);
                }
                assert(false);
            }
            case FormulaType::BOOL:
            case FormulaType::CONSTRAINT:
            case FormulaType::FALSE:
            case FormulaType::UEQ:
            case FormulaType::BITVECTOR:
            case FormulaType::TRUE:
            {
                if (negated) return Formula<Pol>( NOT, *this );
                else return *this;
            }
            case FormulaType::EXISTS:
            case FormulaType::FORALL:
            {
                unsigned cur = 0;
                if ((level % 2 == (getType() == FormulaType::EXISTS ? (unsigned)0 : (unsigned)1)) xor negated) cur = level;
                else cur = level+1;
                Variables vars(quantifiedVariables().begin(), quantifiedVariables().end());
                Formula<Pol> f = quantifiedFormula();
                for (auto it = vars.begin(); it != vars.end();) {
                    if (it->getType() == VariableType::VT_BOOL) {
                        // Just leave boolean variables at the base level up to the SAT solver.
                        if (cur > 0) {
                            f = Formula<Pol>(
                                (getType() == FormulaType::EXISTS ? FormulaType::OR : FormulaType::AND),
                                f.substitute({{*it, Formula<Pol>( FormulaType::TRUE )}}),
                                f.substitute({{*it, Formula<Pol>( FormulaType::FALSE )}})
                            );
                        }
                        it = vars.erase(it);
                    }
                    else it++;
                }
                if (vars.size() > 0) {
                    while (variables.size() <= cur) variables.emplace_back();
                    variables[cur].insert(vars.begin(), vars.end());
                }
                return f.toQF(variables, cur, negated);
            }
            case FormulaType::IMPLIES:
                if (negated) return Formula<Pol>(FormulaType::AND, premise().toQF(variables, level, false), conclusion().toQF(variables, level, true));
                else return Formula<Pol>( FormulaType::IMPLIES, premise().toQF(variables, level, false), conclusion().toQF(variables, level, false));
            case FormulaType::ITE:
                return Formula<Pol>( FormulaType::ITE, condition().toQF(variables, level, negated), firstCase().toQF(variables, level, negated), secondCase().toQF(variables, level, negated));
            case FormulaType::NOT:
                return subformula().toQF(variables, level, !negated);
        }
        return Formula<Pol>( FormulaType::TRUE );
    }

    template<typename Pol>
    Formula<Pol> Formula<Pol>::toCNF( bool _keepConstraints, bool _simplifyConstraintCombinations, bool _tseitinWithEquivalence ) const
    {
        if( !_simplifyConstraintCombinations && propertyHolds( PROP_IS_IN_CNF ) )
        {
            if( _keepConstraints )
                return *this;
            else if( getType() == FormulaType::NOT )
            {
                assert( propertyHolds( PROP_IS_A_LITERAL ) );
                return resolveNegation( _keepConstraints );
            }
        }
        else if( isAtom() )
            return *this;
        Formulas<Pol> resultSubformulas;
        ConstraintBounds constraintBoundsAnd;
        std::vector<Formula<Pol>> subformulasToTransform;
        subformulasToTransform.push_back( *this );
        while( !subformulasToTransform.empty() )
        {
            Formula<Pol> currentFormula = subformulasToTransform.back();
//            cout << "To add:" << endl;
//            for( const auto& f : subformulasToTransform )
//                cout << "   " << f << endl;
//            cout << endl;
//            cout << "Conjunction:" << endl;
//            for( const auto& f : resultSubformulas )
//                cout << "   " << f << endl;
//            cout << endl;
            subformulasToTransform.pop_back();
            switch( currentFormula.getType() )
            {
                case FormulaType::BOOL:
                {
                    resultSubformulas.push_back( currentFormula );
                    break;
                }
                case FormulaType::UEQ:
                {
                    resultSubformulas.push_back( currentFormula );
                    break;
                }
                case FormulaType::CONSTRAINT:
                {   
                    if( _simplifyConstraintCombinations )
                    {
                        if( addConstraintBound( constraintBoundsAnd, currentFormula, true ).isFalse() )
                        {
                            goto ReturnFalse;
                        }
                    }
                    else
                        resultSubformulas.push_back( currentFormula );
                    break;
                }
                case FormulaType::BITVECTOR:
                {
                    resultSubformulas.push_back( currentFormula );
                    break;
                }
                case FormulaType::TRUE: // Remove it.
                    break;
                case FormulaType::FALSE: // Return false.
                    goto ReturnFalse;
                case FormulaType::NOT: // Try to resolve this negation.
                {
                    Formula<Pol> resolvedFormula = currentFormula.resolveNegation( _keepConstraints );
                    if( resolvedFormula.propertyHolds( PROP_IS_A_LITERAL ) ) // It is a literal.
                    {
                        if( resolvedFormula.getType() == FormulaType::CONSTRAINT 
                                || (resolvedFormula.getType() == FormulaType::NOT && resolvedFormula.subformula().getType() == FormulaType::CONSTRAINT) )
                        {
                            if( _simplifyConstraintCombinations )
                            {
                                if( addConstraintBound( constraintBoundsAnd, resolvedFormula, true ).isFalse() )
                                {
                                    goto ReturnFalse;
                                }
                            }
                            else
                            {
                                resultSubformulas.push_back( resolvedFormula );
                            }
                        }
                        else
                        {
                            resultSubformulas.push_back( resolvedFormula );
                        }
                    }
                    else
                        subformulasToTransform.push_back( resolvedFormula );
                    break;
                }
                case FormulaType::AND: // (and phi_1 .. phi_n) -> psi_1 .. psi_m
                {
                    for( const Formula<Pol>& subFormula : currentFormula.subformulas() )
                        subformulasToTransform.push_back( subFormula );
                    break;
                }
                case FormulaType::IMPLIES: // (-> lhs rhs)  ->  (or (not lhs) rhs)
                {
                    Formulas<Pol> tmpSubformulas;
                    tmpSubformulas.emplace_back( NOT, currentFormula.premise() );
                    tmpSubformulas.push_back( currentFormula.conclusion() );
                    subformulasToTransform.emplace_back( FormulaType::OR, std::move(tmpSubformulas) );
                    break;
                }
                case FormulaType::ITE: // (ite cond then else)  ->  auxBool, where (or (not cond) then) and (or cond else) are added to the queue
                {
                    // Add: (or (not cond) then)
                    subformulasToTransform.emplace_back( FormulaType::OR, Formula<Pol>( FormulaType::NOT, currentFormula.condition() ), currentFormula.firstCase() );
                    // Add: (or cond else)
                    subformulasToTransform.emplace_back( FormulaType::OR, currentFormula.condition(), currentFormula.secondCase() );
                    break;
                }
                case FormulaType::IFF: 
                {
                    if( currentFormula.subformulas().size() > 2 )
                    {
                        // (iff phi_1 .. phi_n) -> (or (and phi_1 .. phi_n) (and (not phi_1) .. (not phi_n))) is added to the queue
                        Formulas<Pol> subformulasA;
                        Formulas<Pol> subformulasB;
                        for( auto& subFormula : currentFormula.subformulas() )
                        {
                            subformulasA.push_back( subFormula );
                            subformulasB.emplace_back( FormulaType::NOT, subFormula );
                        }
                        subformulasToTransform.emplace_back( FormulaType::OR, Formula<Pol>( AND, move( subformulasA ) ), Formula<Pol>( FormulaType::AND, move( subformulasB ) ) );
                    }
                    else
                    {
                        // (iff lhs rhs) -> (or lhs (not rhs)) and (or (not lhs) rhs) are added to the queue
                        assert( currentFormula.subformulas().size() == 2 );
                        // Get lhs and rhs.
                        const Formula<Pol>& lhs = *currentFormula.subformulas().begin();
                        const Formula<Pol>& rhs = currentFormula.back();
                        if( lhs.getType() == FormulaType::AND )
                        {
                            Formulas<Pol> subformulas;
                            for( auto& subFormula : lhs.subformulas() )
                            {
                                subformulas.emplace_back( FormulaType::NOT, subFormula );
                            }
                            subformulas.push_back( rhs );
                            subformulasToTransform.emplace_back( FormulaType::OR, std::move(subformulas) );
                            Formula<Pol> rhsNegated( FormulaType::NOT, rhs );
                            for( auto& subFormula : lhs.subformulas() )
                            {
                                subformulasToTransform.emplace_back( FormulaType::OR, subFormula, rhsNegated );
                            }
                        }
                        else if( rhs.getType() == FormulaType::AND )
                        {
                            Formulas<Pol> subformulas;
                            for( auto& subFormula : rhs.subformulas() )
                            {
                                subformulas.emplace_back( FormulaType::NOT, subFormula );
                            }
                            subformulas.push_back( lhs );
                            subformulasToTransform.emplace_back( FormulaType::OR, std::move(subformulas) );
                            Formula<Pol> lhsNegated( FormulaType::NOT, lhs );
                            for( auto& subFormula : rhs.subformulas() )
                            {
                                subformulasToTransform.emplace_back( FormulaType::OR, subFormula, lhsNegated );
                            }
                        }
                        else
                        {
                            // add (or lhs (not rhs)) to the queue
                            subformulasToTransform.emplace_back( FormulaType::OR, lhs, Formula<Pol>( FormulaType::NOT, rhs ) );
                            // add (or (not lhs) rhs) to the queue
                            subformulasToTransform.emplace_back( FormulaType::OR, Formula<Pol>( FormulaType::NOT, lhs ), rhs );
                        }
                    }
                    break;
                }
                case FormulaType::XOR: // (xor lhs rhs) -> (or lhs rhs) and (or (not lhs) (not rhs)) are added to the queue
                {
                    // Get lhs and rhs.
                    Formula<Pol> lhs = currentFormula.connectPrecedingSubformulas();
                    const Formula<Pol>& rhs = currentFormula.back();
                    // add (or lhs rhs) to the queue
                    subformulasToTransform.emplace_back( FormulaType::OR, lhs, rhs);
                    // add (or (not lhs) (not rhs)) to the queue
                    subformulasToTransform.emplace_back( FormulaType::OR, Formula<Pol>( FormulaType::NOT, lhs ), Formula<Pol>( FormulaType::NOT, rhs ) );
                    break;
                }
                // Note, that the following case could be implemented using less code, but it would clearly
                // lead to a worse performance as we would then not benefit from the properties of a disjunction.
                case FormulaType::OR: // (or phi_1 .. phi_n) -> (or psi_1 .. psi_m),  where phi_i is transformed as follows:
                {
                    bool currentFormulaValid = false;
                    ConstraintBounds constraintBoundsOr;
                    Formulas<Pol> subsubformulas;
                    std::vector<Formula<Pol>> phis;
                    for( const Formula<Pol>& subFormula : currentFormula.subformulas() )
                        phis.push_back( subFormula );
                    std::vector<Formula<Pol>> subformulasToTransformTmp;
                    while( !currentFormulaValid && !phis.empty() )
                    {
                        Formula<Pol> currentSubformula = phis.back();
//                        cout << "    To add:" << endl;
//                        for( const auto& f : phis )
//                            cout << "       " << f << endl;
//                        cout << endl;
//                        cout << "    Disjunction:" << endl;
//                        for( const auto& f : subsubformulas )
//                            cout << "       " << f << endl;
//                        cout << endl;
                        phis.pop_back();
                        switch( currentSubformula.getType() )
                        {
                            case FormulaType::BOOL: // B -> B
                                subsubformulas.push_back( currentSubformula );
                                break;
                            case FormulaType::UEQ: // u -> u
                                subsubformulas.push_back( currentSubformula );
                                break;
                            case FormulaType::TRUE: // remove the entire considered disjunction and everything which has been created by considering it
                                currentFormulaValid = true;
                                break;
                            case FormulaType::FALSE: // remove it
                                break;
                            case FormulaType::OR: // (or phi_i1 .. phi_ik) -> phi_i1 .. phi_ik
                                for( const Formula<Pol>& subsubformula : currentSubformula.subformulas() )
                                    phis.push_back( subsubformula );
                                break;
                            case FormulaType::IMPLIES: // (-> lhs_i rhs_i) -> (not lhs_i) rhs_i
                                phis.emplace_back( NOT, currentSubformula.premise() );
                                phis.push_back( currentSubformula.conclusion() );
                                break;
                            case FormulaType::ITE: // (ite cond then else)  ->  (and (or (not cond) then) (or cond else))
                            {   
                                Formulas<Pol> tmpSubformulas;
                                // Add: (or (not cond) then)
                                tmpSubformulas.emplace_back( FormulaType::OR, Formula<Pol>( FormulaType::NOT, currentSubformula.condition() ), currentSubformula.firstCase() );
                                // Add: (or cond else)
                                tmpSubformulas.emplace_back( FormulaType::OR, currentSubformula.condition(), currentSubformula.secondCase() );
                                phis.emplace_back( FormulaType::AND, std::move(tmpSubformulas) );
                                break;
                            }
                            case FormulaType::NOT: // resolve the negation
                            {
                                Formula<Pol> resolvedFormula = currentSubformula.resolveNegation( _keepConstraints );
                                if( resolvedFormula.propertyHolds( PROP_IS_A_LITERAL ) ) // It is a literal.
                                {
                                    if( resolvedFormula.getType() == FormulaType::CONSTRAINT 
                                            || (resolvedFormula.getType() == FormulaType::NOT && resolvedFormula.subformula().getType() == CONSTRAINT) )
                                    {
                                        if( _simplifyConstraintCombinations )
                                        {
                                            if( addConstraintBound( constraintBoundsOr, resolvedFormula, false ).isFalse() )
                                            {
                                                currentFormulaValid = true;
                                                break;
                                            }
                                        }
                                        else
                                        {
                                            subsubformulas.push_back( resolvedFormula );
                                        }
                                    }
                                    else
                                    {
                                        subsubformulas.push_back( resolvedFormula );
                                    }
                                }
                                else
                                    phis.push_back( resolvedFormula );
                                break;
                            }
                            case FormulaType::AND: // (and phi_i1 .. phi_ik) -> h_i, where (or (not h_i) phi_i1) .. (or (not h_i) phi_ik) 
                                      //                                and (or h_i (not phi_i1) .. (not phi_ik))  is added to the queue
                            {
                                bool conjunctionIsFalse = false;
                                ConstraintBounds constraintBoundsOrAnd;
                                Formulas<Pol> tmpSubSubformulas;
                                for( const Formula<Pol>& subsubformula : currentSubformula.subformulas() )
                                {
                                    if( subsubformula.getType() == FormulaType::CONSTRAINT 
                                            || (subsubformula.getType() == FormulaType::NOT && subsubformula.subformula().getType() == FormulaType::CONSTRAINT ) )
                                    {
                                        if( _simplifyConstraintCombinations )
                                        {
                                            if( addConstraintBound( constraintBoundsOrAnd, subsubformula, true ).isFalse() )
                                            {
                                                conjunctionIsFalse = true;
                                                break;
                                            }
                                        }
                                        else
                                        {
                                            tmpSubSubformulas.push_back( subsubformula );
                                        }
                                    }
                                    else
                                    {
                                        tmpSubSubformulas.push_back( subsubformula );
                                    }
                                }
                                if( conjunctionIsFalse )
                                    break;
                                if( _simplifyConstraintCombinations && swapConstraintBounds( constraintBoundsOrAnd, tmpSubSubformulas, true ) )
                                    break;
                                Formula<Pol> tseitinVar = FormulaPool<Pol>::getInstance().createTseitinVar( currentSubformula );
                                for( const Formula<Pol>& subsubformula : tmpSubSubformulas )
                                {
                                    assert( !subsubformula.isFalse() );
                                    if( !subsubformula.isTrue() )
                                    {
                                        Formula<Pol> notTVar( FormulaType::NOT, tseitinVar );
                                        Formula<Pol> tmpOr( OR, notTVar, subsubformula );
                                        subformulasToTransformTmp.push_back( std::move( tmpOr ) );
                                        subformulasToTransformTmp.back().mpContent->mTseitinClause = true;
                                    }
                                }
                                if( _tseitinWithEquivalence )
                                {
                                    Formulas<Pol> tmpSubformulas;
                                    tmpSubformulas.push_back( tseitinVar );
                                    for( const Formula<Pol>& subsubformula : tmpSubSubformulas )
                                    {
                                        if( !subsubformula.isTrue() )
                                            tmpSubformulas.emplace_back( NOT, subsubformula );
                                    }
                                    subformulasToTransformTmp.emplace_back( OR, std::move(tmpSubformulas) );
                                    subformulasToTransformTmp.back().mpContent->mTseitinClause = true;
                                }
                                subsubformulas.push_back( tseitinVar );
                                break;
                            }
                            case FormulaType::CONSTRAINT: // p~0 -> p~0
                            {
                                if( _simplifyConstraintCombinations )
                                {
                                    if( addConstraintBound( constraintBoundsOr, currentSubformula, false ).isFalse() )
                                    {
                                        currentFormulaValid = true;
                                        break;
                                    }
                                }
                                else
                                {
                                    subsubformulas.push_back( currentSubformula );
                                }
                                break;
                            }
                            case FormulaType::BITVECTOR:
                            {
                                ///@todo Anything more to do here?
                                subsubformulas.push_back( currentSubformula );
                                break;
                            }
                            case FormulaType::IFF: // (iff phi_1 .. phi_n) -> (and phi_1 .. phi_n) and (and (not phi_1) .. (not phi_n)) are added to the queue
                            {
                                Formulas<Pol> subformulasA;
                                Formulas<Pol> subformulasB;
                                for( auto& subFormula : currentSubformula.subformulas() )
                                {
                                    subformulasA.push_back( subFormula );
                                    subformulasB.emplace_back( FormulaType::NOT, subFormula );
                                }
                                phis.emplace_back( FormulaType::AND, std::move( subformulasA ) );
                                phis.emplace_back( FormulaType::AND, std::move( subformulasB ) );
                                break;
                            }
                            case FormulaType::XOR: // (xor lhs rhs) -> (and lhs (not rhs)) and (and (not lhs) rhs) are added to the queue
                            {
                                // Get lhs and rhs.
                                Formula<Pol> lhs = currentSubformula.connectPrecedingSubformulas();
                                const Formula<Pol>& rhs = currentSubformula.back();
                                // add (and lhs (not rhs)) to the queue
                                phis.emplace_back( FormulaType::AND, lhs, Formula<Pol>( FormulaType::NOT, rhs ) );
                                // add (and (not lhs) rhs) to the queue
                                phis.emplace_back( FormulaType::AND, Formula<Pol>( FormulaType::NOT, lhs ), rhs );
                                break;
                            }
                            case FormulaType::EXISTS:
                            {
                                assert(false);
                                std::cerr << "Formula must be quantifier-free!" << std::endl;
                                break;
                            }
                            case FormulaType::FORALL:
                            {
                                assert(false);
                                std::cerr << "Formula must be quantifier-free!" << std::endl;
                                break;
                            }
                            default:
                            {
                                assert( false );
                                cerr << "Unexpected type of formula!" << endl;
                            }
                        }
                    }
                    if( !currentFormulaValid && (!_simplifyConstraintCombinations || !swapConstraintBounds( constraintBoundsOr, subsubformulas, false )) )
                    {
                        subformulasToTransform.insert(subformulasToTransform.end(), subformulasToTransformTmp.begin(), subformulasToTransformTmp.end() );
                        if( subsubformulas.empty() ) // Empty clause = false, which, added to a conjunction, leads to false.
                        {
                            goto ReturnFalse;
                        }
                        else if( subsubformulas.size() == 1 )
                        {
                            resultSubformulas.push_back( *subsubformulas.begin() );
                        }
                        else if( subsubformulas.size() >= sizeof(uint32_t) )
                        {
                            int clauseBeginPos = 0;
                            int clauseEndPos = 0;
                            Formula<Pol> tseitinVar( TRUE );
                            while( true )
                            {
                                clauseEndPos = clauseBeginPos + (int)sizeof(uint32_t) - 2;
                                if( (size_t) clauseEndPos > subsubformulas.size() )
                                {
                                    std::vector<Formula<Pol>> partOfSubformulas;
                                    partOfSubformulas.reserve(subsubformulas.size()-(size_t)clauseBeginPos);
                                    assert( !tseitinVar.isTrue() );
                                    partOfSubformulas.emplace_back( NOT, tseitinVar );
                                    std::move( subsubformulas.begin()+clauseBeginPos, subsubformulas.end(), std::back_inserter(partOfSubformulas));
                                    resultSubformulas.emplace_back( OR, std::move( partOfSubformulas ) );
                                    break;
                                }
                                std::vector<Formula<Pol>> partOfSubformulas;
                                partOfSubformulas.reserve(sizeof(uint32_t));
                                if( !tseitinVar.isTrue() )
                                    partOfSubformulas.emplace_back( NOT, tseitinVar );
                                std::move( subsubformulas.begin()+clauseBeginPos, subsubformulas.begin()+clauseEndPos, std::back_inserter(partOfSubformulas));
                                tseitinVar = Formula<Pol>( freshBooleanVariable() );
                                partOfSubformulas.push_back( tseitinVar );
                                resultSubformulas.emplace_back( OR, std::move( partOfSubformulas ) );
                                clauseBeginPos = clauseEndPos;
                            }
                        }
                        else
                        {
                            resultSubformulas.emplace_back( OR, std::move( subsubformulas ) );
                        }
                    }
                    break;
                }
                case FormulaType::EXISTS:
                {
                    assert(false);
                    std::cerr << "Formula must be quantifier-free!" << std::endl;
                    break;
                }
                case FormulaType::FORALL:
                {
                    assert(false);
                    std::cerr << "Formula must be quantifier-free!" << std::endl;
                    break;
                }
                default:
                {
                    assert( false );
                    cerr << "Unexpected type of formula!" << endl;
                }
            }
        }
        if( _simplifyConstraintCombinations && swapConstraintBounds( constraintBoundsAnd, resultSubformulas, true ) )
            goto ReturnFalse;
        if( resultSubformulas.empty() )
            return Formula<Pol>( FormulaType::TRUE );
        else if( resultSubformulas.size() == 1 )
            return *resultSubformulas.begin();
        else
            return Formula<Pol>( FormulaType::AND, move( resultSubformulas ) );
        ReturnFalse:
            return Formula<Pol>( FormulaType::FALSE );
    }
            
    template<typename Pol>
    Formula<Pol> Formula<Pol>::substitute( const map<Variable, Formula<Pol>>& _booleanSubstitutions, const map<Variable, Pol>& _arithmeticSubstitutions ) const
    {
        switch( getType() )
        {
            case FormulaType::TRUE:
            {
                return *this;
            }
            case FormulaType::FALSE:
            {
                return *this;
            }
            case FormulaType::BOOL:
            {
                auto iter = _booleanSubstitutions.find( boolean() );
                if( iter != _booleanSubstitutions.end() )
                {
                    return iter->second;
                }
                return *this;
            }
            case FormulaType::CONSTRAINT:
            {
                Pol lhsSubstituted = constraint().lhs().substitute( _arithmeticSubstitutions );
                return Formula<Pol>( lhsSubstituted, constraint().relation() );
            }
            case FormulaType::NOT:
            {
                return Formula<Pol>( FormulaType::NOT, subformula().substitute( _booleanSubstitutions, _arithmeticSubstitutions ) );
            }
            case FormulaType::IMPLIES:
            {
                Formula<Pol> premiseSubstituted = premise().substitute( _booleanSubstitutions, _arithmeticSubstitutions );
                Formula<Pol> conclusionSubstituted = conclusion().substitute( _booleanSubstitutions, _arithmeticSubstitutions );
                return Formula<Pol>( FormulaType::IMPLIES, premiseSubstituted, conclusionSubstituted );
            }
            case FormulaType::ITE:
            {
                Formula<Pol> conditionSubstituted = condition().substitute( _booleanSubstitutions, _arithmeticSubstitutions );
                Formula<Pol> thenSubstituted = firstCase().substitute( _booleanSubstitutions, _arithmeticSubstitutions );
                Formula<Pol> elseSubstituted = secondCase().substitute( _booleanSubstitutions, _arithmeticSubstitutions );
                return Formula<Pol>( FormulaType::ITE, conditionSubstituted, thenSubstituted, elseSubstituted );
            }
            case FormulaType::EXISTS:
            case FormulaType::FORALL:
            {
                std::vector<Variable> vars( quantifiedVariables() );
                return Formula<Pol>(getType(), std::move( vars ), quantifiedFormula().substitute(_booleanSubstitutions, _arithmeticSubstitutions));
            }
            default:
            {
                assert( isNary() );
                Formulas<Pol> subformulasSubstituted;
                for( const Formula<Pol>& subFormula : subformulas() )
                    subformulasSubstituted.push_back( subFormula.substitute( _booleanSubstitutions, _arithmeticSubstitutions ) );
                return Formula<Pol>( getType(), subformulasSubstituted );
            }
        }
    }
    
//    #define CONSTRAINT_BOUND_DEBUG

    template<typename Pol>
    Formula<Pol> Formula<Pol>::addConstraintBound( ConstraintBounds& _constraintBounds, const Formula<Pol>& _constraint, bool _inConjunction )
    {
        #ifdef CONSTRAINT_BOUND_DEBUG
        cout << "add from a " << (_inConjunction ? "conjunction" : "disjunction") << " to " << &_constraintBounds << ":   " << _constraint << endl;
        #endif
        bool negated = _constraint.getType() == FormulaType::NOT;
        assert( _constraint.getType() == FormulaType::CONSTRAINT || (negated && _constraint.subformula().getType() == FormulaType::CONSTRAINT ) );
        const Constraint<Pol>& constraint = negated ? _constraint.subformula().constraint() : _constraint.constraint();
        assert( constraint.isConsistent() == 2 );
        typename Pol::NumberType boundValue;
        Relation relation = negated ? carl::invertRelation( constraint.relation() ) : constraint.relation();
        const Pol& lhs = constraint.lhs();
        Pol poly;
        bool multipliedByMinusOne = lhs.lterm().coeff() < typename Pol::NumberType( 0 );
        if( multipliedByMinusOne )
        {
            boundValue = constraint.constantPart();
            relation = carl::turnAroundRelation( relation );
            poly = Pol( -lhs + boundValue );
        }
        else
        {
            boundValue = -constraint.constantPart();
            poly = Pol( lhs + boundValue );
        }
        typename Pol::NumberType cf( poly.coprimeFactor() );
        assert( cf > 0 );
        boundValue *= cf;
        poly *= cf;
        #ifdef CONSTRAINT_BOUND_DEBUG
        cout << "try to add the bound  " << relationToString( relation ) << boundValue << "  for the polynomial  " << poly << endl; 
        #endif
        auto resA = _constraintBounds.insert( make_pair( std::move(poly), std::move( map<typename Pol::NumberType, pair<Relation, Formula<Pol>>>() ) ) );
        auto resB = resA.first->second.insert( make_pair( boundValue, make_pair( relation, _constraint ) ) );
        if( resB.second || resB.first->second.first == relation )
            return resB.first->second.second;
        switch( relation )
        {
            case Relation::EQ:
                if( _inConjunction )
                {
                    if( resB.first->second.first == Relation::LEQ || resB.first->second.first == Relation::GEQ )
                    {
                        resB.first->second.first = Relation::EQ;
                        resB.first->second.second = _constraint;
                        return resB.first->second.second;
                    }
                    else
                        return Formula( FormulaType::FALSE );
                }
                else
                {
                    switch( resB.first->second.first )
                    {
                        case Relation::LEQ:
                            return resB.first->second.second;
                        case Relation::GEQ:
                            return resB.first->second.second;
                        case Relation::LESS:
                            resB.first->second.first = Relation::LEQ;
                            resB.first->second.second = Formula<Pol>( lhs, multipliedByMinusOne ? Relation::GEQ : Relation::LEQ );
                            return resB.first->second.second;
                        case Relation::GREATER:
                            resB.first->second.first = Relation::GEQ;
                            resB.first->second.second = Formula<Pol>( lhs, multipliedByMinusOne ? Relation::LEQ : Relation::GEQ );
                            return resB.first->second.second;
                        default:
                            assert( resB.first->second.first == Relation::NEQ );
                            return Formula( FormulaType::FALSE );
                    }
                }
            case Relation::LEQ:
                if( _inConjunction )
                {
                    switch( resB.first->second.first )
                    {
                        case Relation::EQ:
                            return resB.first->second.second;
                        case Relation::GEQ:
                            resB.first->second.first = Relation::EQ;
                            resB.first->second.second = Formula<Pol>( lhs, Relation::EQ );
                            return resB.first->second.second;
                        case Relation::LESS:
                            return resB.first->second.second;
                        case Relation::GREATER:
                            return Formula( FormulaType::FALSE );
                        default:
                            assert( resB.first->second.first == Relation::NEQ );
                            resB.first->second.first = Relation::LESS;
                            resB.first->second.second = Formula<Pol>( lhs, multipliedByMinusOne ? Relation::GREATER : Relation::LESS );
                            return resB.first->second.second;
                    }
                }
                else
                {
                    switch( resB.first->second.first )
                    {
                        case Relation::EQ:
                            resB.first->second.first = Relation::LEQ;
                            resB.first->second.second = _constraint;
                            return resB.first->second.second;
                        case Relation::GEQ:
                            return Formula( FormulaType::FALSE );
                        case Relation::LESS:
                            resB.first->second.first = Relation::LEQ;
                            resB.first->second.second = _constraint;
                            return resB.first->second.second;
                        case Relation::GREATER:
                            return Formula( FormulaType::FALSE );
                        default:
                            assert( resB.first->second.first == Relation::NEQ );
                            return Formula( FormulaType::FALSE );
                    }
                }
            case Relation::GEQ:
                if( _inConjunction )
                {
                    switch( resB.first->second.first )
                    {
                        case Relation::EQ:
                            return resB.first->second.second;
                        case Relation::LEQ:
                            resB.first->second.first = Relation::EQ;
                            resB.first->second.second = Formula<Pol>( lhs, Relation::EQ );
                            return resB.first->second.second;
                        case Relation::LESS:
                            return Formula( FormulaType::FALSE );
                        case Relation::GREATER:
                            return resB.first->second.second;
                        default:
                            assert( resB.first->second.first == Relation::NEQ );
                            resB.first->second.first = Relation::GREATER;
                            resB.first->second.second = Formula<Pol>( lhs, multipliedByMinusOne ? Relation::LESS : Relation::GREATER );
                            return resB.first->second.second;
                    }
                }
                else
                {
                    switch( resB.first->second.first )
                    {
                        case Relation::EQ:
                            resB.first->second.first = Relation::GEQ;
                            resB.first->second.second = _constraint;
                            return resB.first->second.second;
                        case Relation::LEQ:
                            return Formula( FormulaType::FALSE );
                        case Relation::LESS:
                            return Formula( FormulaType::FALSE );
                        case Relation::GREATER:
                            resB.first->second.first = Relation::GEQ;
                            resB.first->second.second = _constraint;
                            return Formula( FormulaType::FALSE );
                        default:
                            assert( resB.first->second.first == Relation::NEQ );
                            return Formula( FormulaType::FALSE );
                    }
                }
            case Relation::LESS:
                if( _inConjunction )
                {
                    switch( resB.first->second.first )
                    {
                        case Relation::EQ:
                            return Formula( FormulaType::FALSE );
                        case Relation::LEQ:
                            resB.first->second.first = Relation::LESS;
                            resB.first->second.second = _constraint;
                            return resB.first->second.second;
                        case Relation::GEQ:
                            return Formula( FormulaType::FALSE );
                        case Relation::GREATER:
                            return Formula( FormulaType::FALSE );
                        default:
                            assert( resB.first->second.first == Relation::NEQ );
                            resB.first->second.first = Relation::LESS;
                            resB.first->second.second = _constraint;
                            return resB.first->second.second;
                    }
                }
                else
                {
                    switch( resB.first->second.first )
                    {
                        case Relation::EQ:
                            resB.first->second.first = Relation::LEQ;
                            resB.first->second.second = Formula<Pol>( lhs, multipliedByMinusOne ? Relation::GEQ : Relation::LEQ );
                            return resB.first->second.second;
                        case Relation::LEQ:
                            return resB.first->second.second;
                        case Relation::GEQ:
                            return Formula( FormulaType::FALSE );
                        case Relation::GREATER:
                            resB.first->second.first = Relation::NEQ;
                            resB.first->second.second = Formula<Pol>( lhs, Relation::NEQ );
                            return resB.first->second.second;
                        default:
                            assert( resB.first->second.first == Relation::NEQ );
                            return resB.first->second.second;
                    }
                }
            case Relation::GREATER:
                if( _inConjunction )
                {
                    switch( resB.first->second.first )
                    {
                        case Relation::EQ:
                            return Formula( FormulaType::FALSE );
                        case Relation::LEQ:
                            return Formula( FormulaType::FALSE );
                        case Relation::GEQ:
                            resB.first->second.first = Relation::GREATER;
                            resB.first->second.second = _constraint;
                            return resB.first->second.second;
                        case Relation::LESS:
                            return Formula( FormulaType::FALSE );
                        default:
                            assert( resB.first->second.first == Relation::NEQ );
                            resB.first->second.first = Relation::GREATER;
                            resB.first->second.second = _constraint;
                            return resB.first->second.second;
                    }
                }
                else
                {
                    switch( resB.first->second.first )
                    {
                        case Relation::EQ:
                            resB.first->second.first = Relation::GEQ;
                            resB.first->second.second = Formula<Pol>( lhs, multipliedByMinusOne ? Relation::LEQ : Relation::GEQ );
                            return resB.first->second.second;
                        case Relation::LEQ:
                            return Formula( FormulaType::FALSE );
                        case Relation::GEQ:
                            return resB.first->second.second;
                        case Relation::LESS:
                            resB.first->second.first = Relation::NEQ;
                            resB.first->second.second = Formula<Pol>( lhs, Relation::NEQ );
                            return resB.first->second.second;
                        default:
                            assert( resB.first->second.first == Relation::NEQ );
                            return resB.first->second.second;
                    }
                }
            default:
                assert( relation == Relation::NEQ );
                if( _inConjunction )
                {
                    switch( resB.first->second.first )
                    {
                        case Relation::EQ:
                            return Formula( FormulaType::FALSE );
                        case Relation::LEQ:
                            resB.first->second.first = Relation::LESS;
                            resB.first->second.second = Formula<Pol>( lhs, multipliedByMinusOne ? Relation::GREATER : Relation::LESS );
                            return resB.first->second.second;
                        case Relation::GEQ:
                            resB.first->second.first = Relation::GREATER;
                            resB.first->second.second = Formula<Pol>( lhs, multipliedByMinusOne ? Relation::LESS : Relation::GREATER );
                            return resB.first->second.second;
                        case Relation::LESS:
                            resB.first->second.first = Relation::LESS;
                            resB.first->second.second = Formula<Pol>( lhs, multipliedByMinusOne ? Relation::GREATER : Relation::LESS );
                            return resB.first->second.second;
                        default:
                            assert( resB.first->second.first == Relation::GREATER );
                            resB.first->second.first = Relation::GREATER;
                            resB.first->second.second = Formula<Pol>( lhs, multipliedByMinusOne ? Relation::LESS : Relation::GREATER );
                            return resB.first->second.second;
                    }
                }
                else
                {
                    switch( resB.first->second.first )
                    {
                        case Relation::EQ:
                            return Formula( FormulaType::FALSE );
                        case Relation::LEQ:
                            return Formula( FormulaType::FALSE );
                        case Relation::GEQ:
                            return Formula( FormulaType::FALSE );
                        case Relation::LESS:
                            return resB.first->second.second;
                        default:
                            assert( resB.first->second.first == Relation::GREATER );
                            return resB.first->second.second;
                    }
                }
        }
    }

    template<typename Pol>
    bool Formula<Pol>::swapConstraintBounds( ConstraintBounds& _constraintBounds, Formulas<Pol>& _intoFormulas, bool _inConjunction )
    {
        #ifdef CONSTRAINT_BOUND_DEBUG
        cout << "swap from " << &_constraintBounds << " to a " << (_inConjunction ? "conjunction" : "disjunction") << endl;
        #endif
        while( !_constraintBounds.empty() )
        {
            #ifdef CONSTRAINT_BOUND_DEBUG
            cout << "for the bounds of  " << _constraintBounds.begin()->first << endl;
            #endif
            const map<typename Pol::NumberType, pair<Relation, Formula<Pol>>>& bounds = _constraintBounds.begin()->second;
            assert( !bounds.empty() );
            if( bounds.size() == 1 )
            {
                _intoFormulas.push_back( bounds.begin()->second.second );
                #ifdef CONSTRAINT_BOUND_DEBUG
                cout << "   just add the only bound" << endl;
                #endif
            }
            else
            {
                auto mostSignificantLowerBound = bounds.end();
                auto mostSignificantUpperBound = bounds.end();
                auto moreSignificantCase = bounds.end();
                Formulas<Pol> lessSignificantCases;
                auto iter = bounds.begin();
                for( ; iter != bounds.end(); ++iter )
                {
                    #ifdef CONSTRAINT_BOUND_DEBUG
                    cout << "   bound is  " << relationToString( iter->second.first ) << iter->first << endl;
                    #endif
                    if( (_inConjunction && iter->second.first == Relation::NEQ)
                        || (!_inConjunction && iter->second.first == Relation::EQ) )
                    {
                        if( moreSignificantCase == bounds.end() )
                        {
                            if( (_inConjunction && mostSignificantUpperBound == bounds.end())
                                || (!_inConjunction && mostSignificantLowerBound == bounds.end()) )
                            {
                                if( (_inConjunction && mostSignificantLowerBound != bounds.end())
                                    || (!_inConjunction && mostSignificantUpperBound != bounds.end()) )
                                {
                                    #ifdef CONSTRAINT_BOUND_DEBUG
                                    cout << "      case: " << __LINE__ << endl;
                                    #endif
                                    _intoFormulas.push_back( iter->second.second );
                                }
                                else
                                {
                                    #ifdef CONSTRAINT_BOUND_DEBUG
                                    cout << "      case: " << __LINE__ << endl;
                                    #endif
                                    lessSignificantCases.push_back( iter->second.second );
                                }
                            }
                        }
                    }
                    else if( (_inConjunction && (iter->second.first == Relation::GEQ || iter->second.first == Relation::GREATER)) // found a lower bound
                             || (!_inConjunction && (iter->second.first == Relation::LEQ || iter->second.first == Relation::LESS)) ) // found an upper bound
                    {
                        if( (_inConjunction && mostSignificantUpperBound != bounds.end()) // found already an upper bound -> conjunction is invalid!
                            || (!_inConjunction && mostSignificantLowerBound != bounds.end()) // found already a lower bound -> disjunction is valid!
                            || moreSignificantCase != bounds.end() )
                        {
                            #ifdef CONSTRAINT_BOUND_DEBUG
                            cout << "      case: " << __LINE__ << endl;
                            #endif
                            break;
                        }
                        else
                        {
                            #ifdef CONSTRAINT_BOUND_DEBUG
                            cout << "      case: " << __LINE__ << endl;
                            #endif
                            if( _inConjunction ) // update the strongest upper bound
                                mostSignificantLowerBound = iter;
                            else // update the weakest upper bound
                                mostSignificantUpperBound = iter;
                            lessSignificantCases.clear();
                        }
                    }
                    else if( (_inConjunction && iter->second.first == Relation::EQ)
                            || (!_inConjunction && iter->second.first == Relation::NEQ) )
                    {
                        // _inConjunction == true: found already another equality or an upper bound -> conjunction is invalid!
                        // _inConjunction == false: found already another bound with != as relation or a lower bound -> disjunction is valid!
                        if( moreSignificantCase != bounds.end() || (_inConjunction ? mostSignificantUpperBound : mostSignificantLowerBound) != bounds.end() )
                        {
                            #ifdef CONSTRAINT_BOUND_DEBUG
                            cout << "      case: " << __LINE__ << endl;
                            #endif
                            break;
                        }
                        // _inConjunction == true: found first equality
                        // _inConjunction == false: found first bound with !=
                        else 
                        {
                            #ifdef CONSTRAINT_BOUND_DEBUG
                            cout << "      case: " << __LINE__ << endl;
                            #endif
                            moreSignificantCase = iter;
                        }
                    }
                    // _inConjunction == true: found an upper bound
                    // _inConjunction == false: found a lower bound
                    else
                    {
                        #ifdef CONSTRAINT_BOUND_DEBUG
                        cout << "      case: " << __LINE__ << endl;
                        #endif
                        assert( !_inConjunction || iter->second.first == Relation::LEQ || iter->second.first == Relation::LESS );
                        assert( _inConjunction || iter->second.first == Relation::GEQ || iter->second.first == Relation::GREATER );
                        if( _inConjunction && mostSignificantUpperBound == bounds.end() ) // first upper bound found = strongest upper bound
                        {
                            #ifdef CONSTRAINT_BOUND_DEBUG
                            cout << "      case: " << __LINE__ << endl;
                            #endif
                            mostSignificantUpperBound = iter;
                        }
                        else if( !_inConjunction && mostSignificantLowerBound == bounds.end() ) // first lower bound found = weakest lower bound
                        {
                            #ifdef CONSTRAINT_BOUND_DEBUG
                            cout << "      case: " << __LINE__ << endl;
                            #endif
                            mostSignificantLowerBound = iter;
                        }
                    }
                }
                if( iter != bounds.end() )
                    break;
                if( moreSignificantCase != bounds.end() )
                {
                    _intoFormulas.push_back( moreSignificantCase->second.second );
                }
                else
                {
                    #ifdef CONSTRAINT_BOUND_DEBUG
                    if( !(_inConjunction || mostSignificantUpperBound == bounds.end() || mostSignificantLowerBound == bounds.end() 
                            || mostSignificantUpperBound->first > mostSignificantLowerBound->first) 
                        || !( !_inConjunction || mostSignificantUpperBound == bounds.end() || mostSignificantLowerBound == bounds.end() 
                             || mostSignificantLowerBound->first > mostSignificantUpperBound->first ) )
                    {
                        cout << "mostSignificantUpperBound:   " << mostSignificantUpperBound->first << "  [" << mostSignificantUpperBound->second.second << "]" << endl;
                        cout << "mostSignificantLowerBound:   " << mostSignificantLowerBound->first << "  [" << mostSignificantLowerBound->second.second << "]" << endl;
                    }
                    #endif
                    assert( !_inConjunction || mostSignificantUpperBound == bounds.end() || mostSignificantLowerBound == bounds.end() 
                            || mostSignificantUpperBound->first > mostSignificantLowerBound->first );
                    assert( _inConjunction || mostSignificantUpperBound == bounds.end() || mostSignificantLowerBound == bounds.end() 
                             || mostSignificantLowerBound->first > mostSignificantUpperBound->first );
                    if( mostSignificantUpperBound != bounds.end() )
                        _intoFormulas.push_back( mostSignificantUpperBound->second.second );
                    if( mostSignificantLowerBound != bounds.end() )
                        _intoFormulas.push_back( mostSignificantLowerBound->second.second );
                    _intoFormulas.insert(_intoFormulas.end(), lessSignificantCases.begin(), lessSignificantCases.end() );
                }
            }
            _constraintBounds.erase( _constraintBounds.begin() );
        }
        if( _constraintBounds.empty() )
        {
            #ifdef CONSTRAINT_BOUND_DEBUG
            cout << endl;
            #endif
            return false;
        }
        else
        {
            _constraintBounds.clear();
            #ifdef CONSTRAINT_BOUND_DEBUG
            cout << "is " << (_inConjunction ? "invalid" : "valid") << endl << endl;
            #endif
            return true;
        }
    }

	template<typename Formula>
	void FormulaVisitor<Formula>::visitVoid(const Formula& formula, const std::function<void(Formula)>& func) {
		func(formula);
		switch (formula.getType()) {
		case AND:
		case OR:
		case IFF:
		case XOR: 
		case IMPLIES:
        case ITE:
        {
		for (const auto& cur: formula.subformulas()) visitVoid(cur, func);
			break;
		}
		case NOT: {
			visitVoid(formula.subformula(), func);
			break;
		}
		case BOOL:
		case CONSTRAINT:
		case BITVECTOR:
		case TRUE:
		case FALSE:
		case UEQ:
			break;
		case EXISTS:
		case FORALL: {
			visitVoid(formula.quantifiedFormula(), func);
			break;
		}
		}
	}
    
    template<typename Formula>
	void FormulaVisitor<Formula>::rvisit(const Formula& formula, const std::function<void(Formula)>& func) {
		switch (formula.getType()) {
		case AND:
		case OR:
		case IFF:
		case XOR: 
		case IMPLIES:
        case ITE:
        {
			for (const auto& cur: formula.subformulas()) rvisit(cur, func);
			break;
		}
		case NOT: {
			rvisit(formula.subformula(), func);
			break;
		}
		case BOOL:
		case CONSTRAINT:
		case BITVECTOR:
		case TRUE:
		case FALSE:
		case UEQ:
			break;
		case EXISTS:
		case FORALL: {
			rvisit(formula.quantifiedFormula(), func);
			break;
		}
		}
		func(formula);
	}

	template<typename Formula>
	Formula FormulaVisitor<Formula>::visitResult(const Formula& formula, const std::function<Formula(Formula)>& func) {
		Formula newFormula = func(formula);
		switch (newFormula.getType()) {
		case AND:
		case OR:
		case IFF:
		case XOR:
        case IMPLIES:
        case ITE:
        {
			Formulas<typename Formula::PolynomialType> newSubformulas;
			bool changed = false;
			for (const auto& cur: newFormula.subformulas()) {
				Formula newCur = visitResult(cur, func);
				if (newCur != cur) changed = true;
				newSubformulas.push_back(newCur);
			}
			if (changed) {
				return Formula(newFormula.getType(), newSubformulas);
			}
			break;
		}
		case NOT: {
			Formula cur = visitResult(newFormula.subformula(), func);
			if (cur != newFormula.subformula()) {
				return Formula(NOT, cur);
			}
			break;
		}
		case BOOL:
		case CONSTRAINT:
		case BITVECTOR:
		case TRUE:
		case FALSE:
		case UEQ:
			break;
		case EXISTS:
		case FORALL: {
			Formula sub = visitResult(newFormula.quantifiedFormula(), func);
			if (sub != newFormula.quantifiedFormula()) {
				return Formula(newFormula.getType(), newFormula.quantifiedVariables(), sub);
			}
			break;
		}
		}
		return newFormula;
	}

	template<typename Formula>
	Formula FormulaVisitor<Formula>::rvisit(const Formula& formula, const std::function<Formula(Formula)>& func) {
		Formula newFormula = formula;
		switch (formula.getType()) {
		case AND:
		case OR:
		case IFF:
		case XOR: {
			Formulas<typename Formula::PolynomialType> newSubformulas;
			bool changed = false;
			for (const auto& cur: formula.subformulas()) {
				Formula newCur = rvisit(cur, func);
				if (newCur != cur) changed = true;
				newSubformulas.push_back(newCur);
			}
			if (changed) {
				newFormula = Formula(formula.getType(), newSubformulas);
			}
			break;
		}
		case NOT: {
			Formula cur = rvisit(formula.subformula(), func);
			if (cur != formula.subformula()) {
				newFormula = Formula(NOT, cur);
			}
			break;
		}
		case IMPLIES: {
			Formula prem = rvisit(formula.premise(), func);
			Formula conc = rvisit(formula.conclusion(), func);
			if ((prem != formula.premise()) || (conc != formula.conclusion())) {
				newFormula = Formula(IMPLIES, prem, conc);
			}
			break;
		}
		case ITE: {
			Formula cond = rvisit(formula.condition(), func);
			Formula fCase = rvisit(formula.firstCase(), func);
			Formula sCase = rvisit(formula.secondCase(), func);
			if ((cond != formula.condition()) || (fCase != formula.firstCase()) || (sCase != formula.secondCase())) {
				newFormula = Formula(ITE, cond, fCase, sCase);
			}
			break;
		}
		case BOOL:
		case CONSTRAINT:
		case BITVECTOR:
		case TRUE:
		case FALSE:
		case UEQ:
			break;
		case EXISTS:
		case FORALL: {
			Formula sub = rvisit(formula.quantifiedFormula(), func);
			if (sub != formula.quantifiedFormula()) {
				newFormula = Formula(formula.getType(), formula.quantifiedVariables(), sub);
			}
			break;
		}
		} 
		return func(newFormula);
	}
    
    template<typename Formula>
    Formula FormulaSubstitutor<Formula>::substitute(const Formula& formula, const std::map<Variable,typename Formula::PolynomialType>& replacements) {
        PolynomialSubstitutor subs(replacements);
        return visitor.visitResult(formula, std::function<Formula(Formula)>(subs));
    }
    template<typename Formula>
    Formula FormulaSubstitutor<Formula>::substitute(const Formula& formula, const std::map<BVVariable,BVTerm>& replacements) {
        BitvectorSubstitutor subs(replacements);
        return visitor.visitResult(formula, std::function<Formula(Formula)>(subs));
    }
    template<typename Formula>
    Formula FormulaSubstitutor<Formula>::substitute(const Formula& formula, const std::map<UVariable,UFInstance>& replacements) {
        UninterpretedSubstitutor subs(replacements);
        return visitor.visitResult(formula, std::function<Formula(Formula)>(subs));
    }
}    // namespace carl<|MERGE_RESOLUTION|>--- conflicted
+++ resolved
@@ -400,24 +400,6 @@
             case FormulaType::ITE:
             case FormulaType::IMPLIES:
             case FormulaType::IFF:
-<<<<<<< HEAD
-            {
-                _content.mProperties |= PROP_IS_IN_NNF;
-#ifdef __VS
-				for (auto subFormula = _content.mpSubformulasVS->begin(); subFormula != _content.mpSubformulasVS->end(); ++subFormula)
-#else
-				for (auto subFormula = _content.mSubformulas.begin(); subFormula != _content.mSubformulas.end(); ++subFormula)
-#endif
-                {
-                    Condition subFormulaConds = subFormula->properties();
-                    if( !(PROP_IS_IN_NNF<=subFormulaConds) )
-                        _content.mProperties &= ~PROP_IS_IN_NNF;
-                    _content.mProperties |= (subFormulaConds & WEAK_CONDITIONS);
-                }
-                break;
-            }
-=======
->>>>>>> b1b40883
             case FormulaType::XOR:
             {
                 _content.mProperties |= PROP_IS_IN_NNF;
