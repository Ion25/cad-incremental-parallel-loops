--- conflicted
+++ resolved
@@ -34,227 +34,7 @@
     class FormulaPool;
     
     /**
-<<<<<<< HEAD
-     * @param _type The formula type to get the string representation for.
-     * @return The string representation of the given type.
-     */
-    inline std::string formulaTypeToString( FormulaType _type )
-    {
-        switch( _type )
-        {
-            case FormulaType::AND:
-                return "and";
-            case FormulaType::OR:
-                return "or";
-            case FormulaType::NOT:
-                return "not";
-            case FormulaType::IFF:
-                return "=";
-            case FormulaType::XOR:
-                return "xor";
-            case FormulaType::IMPLIES:
-                return "=>";
-            case FormulaType::ITE:
-                return "ite";
-            case FormulaType::TRUE:
-                return "true";
-            case FormulaType::FALSE:
-                return "false";
-            default:
-                return "";
-        }
-    }
-    inline std::ostream& operator<<(std::ostream& os, FormulaType t) {
-        return os << formulaTypeToString(t);
-    }
-    
-    template<typename Pol>
-    class FormulaContent
-    {
-            friend class Formula<Pol>;
-            friend class FormulaPool<Pol>;
-        
-        private:
-            
-            // Member.
-            /// The hash value.
-            size_t mHash;
-            /// The unique id.
-            size_t mId;
-            /// The activity for this formula, which means, how much is this formula involved in the solving procedure.
-            mutable double mActivity;
-            /// Some value stating an expected difficulty of solving this formula for satisfiability.
-            mutable double mDifficulty;
-            /// The unique id.
-            mutable size_t mUsages;
-            /// The type of this formula.
-            FormulaType mType;
-            /// The content of this formula.
-            union
-            {
-#ifdef __VS
-				// Workaround with pointers, because VS can't handle unrestricted unions
-				/// The only sub-formula, in case this formula is an negation.
-				Formula<Pol>* mpSubformulaVS;
-				/// The premise and conclusion, in case this formula is an implication.
-				IMPLIESContent<Pol>* mpImpliesContent;
-				/// The condition, then- and else-case, in case this formula is an ite-expression of formulas.
-				ITEContent<Pol>* mpIteContent;
-				/// The quantifed variables and the bound formula, in case this formula is a quantified formula.
-				QuantifierContent<Pol>* mpQuantifierContent;
-				/// The subformulas, in case this formula is a n-nary operation as AND, OR, IFF or XOR.
-				Formulas<Pol>* mpSubformulas;
-				/// The constraint, in case this formulas wraps a constraint.
-				Constraint<Pol>* mpConstraintVS;
-				/// The Boolean variable, in case this formula wraps a Boolean variable.
-				carl::Variable* mpBooleanVS;
-				/// The uninterpreted equality, in case this formula wraps an uninterpreted equality.
-				UEquality* mpUIEqualityVS;
-#else
-				/// The only sub-formula, in case this formula is an negation.
-				Formula<Pol> mSubformula;
-				/// The premise and conclusion, in case this formula is an implication.
-				IMPLIESContent<Pol>* mpImpliesContent;
-				/// The condition, then- and else-case, in case this formula is an ite-expression of formulas.
-				ITEContent<Pol>* mpIteContent;
-				/// The quantifed variables and the bound formula, in case this formula is a quantified formula.
-				QuantifierContent<Pol>* mpQuantifierContent;
-				/// The subformulas, in case this formula is a n-nary operation as AND, OR, IFF or XOR.
-				Formulas<Pol>* mpSubformulas;
-				/// The constraint, in case this formulas wraps a constraint.
-				Constraint<Pol> mConstraint;
-				/// The Boolean variable, in case this formula wraps a Boolean variable.
-				carl::Variable mBoolean;
-				/// The uninterpreted equality, in case this formula wraps an uninterpreted equality.
-				UEquality mUIEquality;
-#endif
-			};
-            /// The negation
-            const FormulaContent<Pol> *mNegation;
-            /// The propositions of this formula.
-            Condition mProperties;
-            /// Mutex for access to activity.
-            mutable std::mutex mActivityMutex;
-            /// Mutex for access to difficulty.
-            mutable std::mutex mDifficultyMutex;
-
-            /**
-             * Constructs the formula (true), if the given bool is true and the formula (false) otherwise.
-             * @param _true Specifies whether to create the formula (true) or (false).
-             * @param _id A unique id of the formula to create.
-             */
-            FormulaContent( bool _true, size_t _id = 0 );
-
-            /**
-             * Constructs a formula being a Boolean variable.
-             * @param _boolean The pointer to the string representing the name of the Boolean variable.
-             */
-            FormulaContent( carl::Variable::Arg _boolean );
-
-            /**
-             * Constructs a formula being a constraint.
-             * @param _constraint The pointer to the constraint.
-             */
-            FormulaContent( const Constraint<Pol>& _constraint );
-
-            /**
-             * Constructs a formula being an uninterpreted equality.
-             * @param _ueq The pointer to the constraint.
-             */
-            FormulaContent( UEquality&& _ueq );
-
-            /**
-             * Constructs the negation of the given formula: (not _subformula)
-             * @param _subformula The sub-formula, which is negated by the constructed formula.
-             */
-            FormulaContent( Formula<Pol>&& _subformula );
-
-            /**
-             * Constructs the negation of the given formula: (not _subformula)
-             * @param _subformula The sub-formula, which is negated by the constructed formula.
-             */
-            FormulaContent( const Formula<Pol>& _subformula ):
-                FormulaContent( std::move(Formula<Pol>( _subformula ) ) )
-            {}
-
-            /**
-             * Constructs an implication from the first argument to the second: (=> _subformulaA _subformulaB)
-             * @param _premise The premise of the formula to create.
-             * @param _conclusion The conclusion of the formula to create.
-             */
-            FormulaContent( const Formula<Pol>& _premise, const Formula<Pol>& _conclusion );
-
-            /**
-             * Constructs an if-then-else (ITE) expression: (ite _condition _then _else)
-             * @param _condition The condition of the ITE expression to create.
-             * @param _then The first case of the ITE expression to create.
-             * @param _else The second case of the ITE expression to create.
-             */
-            FormulaContent( const Formula<Pol>& _condition, const Formula<Pol>& _then, const Formula<Pol>& _else );
-
-            /**
-             * Constructs a quantifier expression: (exists (vars) term) or (forall (vars) term)
-             * @param _type The type of the quantifier to construct.
-             * @param _vars The variables that are bound.
-             * @param _term The term in which the variables are bound.
-             */
-            FormulaContent(const FormulaType _type, const std::vector<carl::Variable>&& _vars, const Formula<Pol>& _term);
-
-            /**
-             * Constructs the formula of the given type. 
-             * @param _type The type of the formula to construct.
-             * @param _subformulas The sub-formulas of the formula to construct.
-             */
-            FormulaContent( const FormulaType _type, Formulas<Pol>&& _subformulas );
-
-            FormulaContent(); // Disabled
-            FormulaContent( const FormulaContent& ); // Disabled
-            
-        public:
-
-            /**
-             * Destructor.
-             */
-            ~FormulaContent();
-
-            size_t hash() const
-            {
-                return mHash;
-            }
-
-            bool operator==( const FormulaContent& _content ) const;
-            
-            /**
-             * Gives the string representation of this formula content.
-             * @param _withActivity A flag which indicates whether to add the formula's activity to the result.
-             * @param _resolveUnequal A switch which indicates how to represent the relation symbol for unequal. 
-             *                         (for further description see documentation of Constraint::toString( .. ))
-             * @param _init The initial string of every row of the result.
-             * @param _oneline A flag indicating whether the formula shall be printed on one line.
-             * @param _infix A flag indicating whether to print the formula in infix or prefix notation.
-             * @param _friendlyNames A flag that indicates whether to print the variables with their internal representation (false)
-             *                        or with their dedicated names.
-             * @return The resulting string representation of this formula.
-             */
-            std::string toString( bool _withActivity = false, unsigned _resolveUnequal = 0, const std::string _init = "", bool _oneline = true, bool _infix = false, bool _friendlyNames = true ) const; 
-            
-            /**
-             * The output operator of a formula.
-             * @param _out The stream to print on.
-             * @param _formula
-             */
-            template<typename P>
-            friend std::ostream& operator<<( std::ostream& _out, const FormulaContent<P>& _formula )
-            {
-                return (_out << _formula.toString());
-            }
-    };
-    
-    /**
-     * The formula class.
-=======
      * The formula class representing a SMT formula.
->>>>>>> a835483d
      */
     template<typename Pol>
     class Formula
@@ -649,15 +429,11 @@
             const Constraint<Pol>& constraint() const
             {
                 assert( mpContent->mType == FormulaType::CONSTRAINT || mpContent->mType == FormulaType::TRUE || mpContent->mType == FormulaType::FALSE );
-<<<<<<< HEAD
 #ifdef __VS
-				return *mpContent->mpConstraintVS;
+		return *mpContent->mpConstraintVS;
 #else
-				return mpContent->mConstraint;
+		return mpContent->mConstraint;
 #endif
-			}
-=======
-                return mpContent->mConstraint;
             }
             
             const BVConstraint& bvConstraint() const
@@ -665,7 +441,6 @@
                 assert( mpContent->mType == FormulaType::BITVECTOR );
                 return mpContent->mBVConstraint;
             }
->>>>>>> a835483d
 
             /**
              * @return The name of the Boolean variable represented by this formula. Note, that
@@ -674,17 +449,8 @@
             carl::Variable::Arg boolean() const
             {
                 assert( mpContent->mType == FormulaType::BOOL );
-<<<<<<< HEAD
-#ifdef __VS
-				return *mpContent->mpBooleanVS;
-#else
-				return mpContent->mBoolean;
-#endif
-			}
-=======
                 return mpContent->mVariable;
             }
->>>>>>> a835483d
             
             /**
              * @return A constant reference to the uninterpreted equality represented by this formula. Note, that
@@ -775,14 +541,7 @@
 					return *mpContent->mpSubformulaVS;
 #else
                     return mpContent->mSubformula;
-<<<<<<< HEAD
 #endif
-                else if( mpContent->mType == FormulaType::IMPLIES )
-                    return mpContent->mpImpliesContent->mConclusion;
-                else if( mpContent->mType == FormulaType::ITE )
-                    return mpContent->mpIteContent->mElse;
-=======
->>>>>>> a835483d
                 else
                     return *(--(mpContent->mSubformulas.end()));
             }
@@ -874,19 +633,11 @@
                 if( isAtom() )
                     return false;
                 if( mpContent->mType == FormulaType::NOT )
-<<<<<<< HEAD
 #ifdef __VS
                     return (*mpContent->mpSubformulaVS) == _formula;
 #else
 					return mpContent->mSubformula == _formula;
 #endif
-                else if( mpContent->mType == FormulaType::IMPLIES )
-                    return (mpContent->mpImpliesContent->mPremise == _formula || mpContent->mpImpliesContent->mConclusion == _formula);
-                else if( mpContent->mType == FormulaType::ITE )
-                    return (mpContent->mpIteContent->mCondition == _formula || mpContent->mpIteContent->mThen == _formula || mpContent->mpIteContent->mElse == _formula);
-=======
-                    return mpContent->mSubformula == _formula;
->>>>>>> a835483d
                 else
                     return std::find(mpContent->mSubformulas.begin(), mpContent->mSubformulas.end(), _formula ) != mpContent->mSubformulas.end();
             }
@@ -1177,12 +928,8 @@
 		 * @param formula Formula to visit.
 		 * @param func Function to call.
 		 */
-<<<<<<< HEAD
-		void visitVoid(const Formula& formula, const std::function<void(Formula)>& func);
-=======
 		void visit(const Formula& formula, const std::function<void(Formula)>& func);
 		void rvisit(const Formula& formula, const std::function<void(Formula)>& func);
->>>>>>> a835483d
 		/**
 		 * Recursively calls func on every subformula and return a new formula.
 		 * On every call of func, the passed formula is replaced by the result.
@@ -1190,12 +937,8 @@
 		 * @param func Function to call.
 		 * @return New formula.
 		 */
-<<<<<<< HEAD
-		Formula visitResult(const Formula& formula, const std::function<Formula(Formula)>& func);
-=======
 		Formula visit(const Formula& formula, const std::function<Formula(Formula)>& func);
 		Formula rvisit(const Formula& formula, const std::function<Formula(Formula)>& func);
->>>>>>> a835483d
 	};
     
     template<typename Formula>
