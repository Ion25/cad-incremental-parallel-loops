--- conflicted
+++ resolved
@@ -5,15 +5,6 @@
 #include <fstream>
 
 #ifdef USE_CLN_NUMBERS
-<<<<<<< HEAD
-#include <cln/cln.h>
-typedef cln::cl_RA Rational;
-typedef cln::cl_I Integer;
-#else
-#include <gmpxx.h>
-typedef mpq_class Rational;
-typedef mpz_class Integer;
-=======
 	#include <cln/cln.h>
 	typedef cln::cl_RA Rational;
 	typedef cln::cl_I Integer;
@@ -25,7 +16,6 @@
 	#include <gmpxx.h>
 	typedef mpq_class Rational;
 	typedef mpz_class Integer;
->>>>>>> ed57f818
 #endif
 
 using namespace carl;
