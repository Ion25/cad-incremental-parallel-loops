#include "gtest/gtest.h"
#include "../numbers/config.h"
#include "carl/core/UnivariatePolynomial.h"
#include "carl/core/VariablePool.h"
#include "carl/interval/Interval.h"
#include "Util.h"
#include <list>
#include "carl/converter/OldGinacConverter.h"
#include "carl/util/stringparser.h"
#include "carl/util/platform.h"

#include "../Common.h"

using namespace carl;

template<typename T>
class MultivariatePolynomialTest: public testing::Test {};

TYPED_TEST_CASE(MultivariatePolynomialTest, RationalTypes); // TODO should use NumberTypes

TEST(MultivariatePolynomial, Constructor)
{
    Variable v0(1);
    Term<Integer> t0(v0);
    MultivariatePolynomial<Integer> p0(t0);

    MultivariatePolynomial<Integer> p1(3);
    EXPECT_EQ((unsigned)1, p1.nrTerms());
    EXPECT_TRUE(p1.isLinear());
}

TEST(MultivariatePolynomial, Operators)
{
    Variable v0(1);
    Term<Integer> t0(v0);
    MultivariatePolynomial<Integer> p0a(t0);
    MultivariatePolynomial<Integer> p0b(v0);
    EXPECT_EQ(p0a, p0b);

    EXPECT_TRUE(p0a.isUnivariate());
}

TEST(MultivariatePolynomial, getTerms)
{
    Variable v0(1);
	MultivariatePolynomial<Rational> p;
	p += Rational(1);
	p += v0;
	p *= v0;
	MultivariatePolynomial<Rational> p2 = p + Rational(1);

	auto& t = p2.getTerms();
	t.erase(t.begin());

	EXPECT_EQ(p, p2);
}

TEST(MultivariatePolynomial, remainder)
{
    Variable x(1);
    Variable y(2);
    MultivariatePolynomial<Rational> px( x );
    MultivariatePolynomial<Rational> py( y );
    MultivariatePolynomial<Rational> p( px - Rational(3) );
    MultivariatePolynomial<Rational> p4( p * p * p * p );
    EXPECT_TRUE( p4.remainder( p ).isZero() );
}



TEST(MultivariatePolynomial, toUnivariatePolynomial)
{
    Variable x = freshRealVariable();
	Variable y = freshRealVariable();
	{
		MultivariatePolynomial<Rational> p({(Rational)1*x, (Rational)-1*x*x, (Rational)3*x*x*x});
		UnivariatePolynomial<Rational> res(x, {(Rational)0, (Rational)1, (Rational)-1, (Rational)3});
		ASSERT_EQ(p.toUnivariatePolynomial(), res);
	}
	{
		MultivariatePolynomial<Rational> p({(Rational)1*x, (Rational)-1*x*x, (Rational)3*x*x*x});
		UnivariatePolynomial<MultivariatePolynomial<Rational>> res(x, {(Rational)0, (Rational)1, (Rational)-1, (Rational)3});
		ASSERT_EQ(p.toUnivariatePolynomial(x), res);
	}
	{
		MultivariatePolynomial<Rational> p({(Rational)1*x*y, (Rational)-1*x*x, (Rational)3*x*x*x});
		UnivariatePolynomial<MultivariatePolynomial<Rational>> res(x, {MultivariatePolynomial<Rational>((Rational)0), MultivariatePolynomial<Rational>((Rational)1*y), MultivariatePolynomial<Rational>((Rational)-1), MultivariatePolynomial<Rational>((Rational)3)});
		ASSERT_EQ(res, p.toUnivariatePolynomial(x));
	}
}

TEST(MultivariatePolynomial, Addition)
{
    Variable v0 = freshRealVariable("v0");
    Term<Integer> t0(v0);
    MultivariatePolynomial<Integer> p0(v0);
    p0 += 3;
    EXPECT_EQ((unsigned)2, p0.nrTerms());
    p0 += 3;
    EXPECT_EQ((unsigned)2, p0.nrTerms());
    p0 += -6;
    EXPECT_EQ((unsigned)1, p0.nrTerms());

    Variable v1 = freshRealVariable("v1");
    Variable v2 = freshRealVariable("v2");
    p0 += v1;
    p0 += createMonomial(v2, (exponent) 1);
    EXPECT_EQ((unsigned)3,p0.nrTerms());
    p0 += createMonomial(v2, (exponent) 1);
    EXPECT_EQ((unsigned)3,p0.nrTerms());
    p0 += Term<Integer>(-2,v2,1);
    EXPECT_EQ((unsigned)2,p0.nrTerms());

    MultivariatePolynomial<Integer> p1(v0);
    p1 += v1;
    p0 += p1;
    EXPECT_EQ((unsigned)2,p0.nrTerms());
    MultivariatePolynomial<Integer> mp2(v1);
    mp2 += (Integer)2 * v0;
    EXPECT_EQ(v1, mp2.lterm());
    MultivariatePolynomial<Integer> p10a;
    p10a += v0*v0;
    p10a += v1;
    EXPECT_EQ(v0*v0, p10a.lterm());
    MultivariatePolynomial<Integer> p10b;
    p10b += v1;
    p10b += v0*v0;
    EXPECT_EQ(v0*v0, p10b.lterm());
	EXPECT_EQ(p10a, p10b);
    p10a += p10b;
	p10a += mp2;
	p10a += p0;
	p10b += mp2;
	p10b += p0;
	p10b += v0 * v0;
	p10b += v1;
	EXPECT_EQ(p10a, p10b);
}

TEST(MultivariatePolynomial, Substraction)
{
    Variable v0((unsigned)1);
    MultivariatePolynomial<Integer> p0(v0);
    p0 -= 3;
    EXPECT_EQ((unsigned)2, p0.nrTerms());
    p0 -= 3;
    EXPECT_EQ((unsigned)2, p0.nrTerms());
    p0 -= -6;
    EXPECT_EQ((unsigned)1, p0.nrTerms());
    Variable v1((unsigned)2);
    Variable v2((unsigned)3);
    p0 -= v1;
    EXPECT_EQ((unsigned)2,p0.nrTerms());
    p0 -= createMonomial(v2, (exponent) 1);
    EXPECT_EQ((unsigned)3,p0.nrTerms());
    p0 -= createMonomial(v2, (exponent) 1);

    EXPECT_EQ((unsigned)3,p0.nrTerms());
    p0 -= Term<Integer>(-2,v2,1);
    EXPECT_EQ((unsigned)2,p0.nrTerms());

    MultivariatePolynomial<Integer> p1(v0);
    p1 -= v1;
    p0 -= p1;
    EXPECT_EQ((unsigned)0,p0.nrTerms());
}

TEST(MultivariatePolynomial, Multiplication)
{
    Variable v0(1);
    Variable v1(2);
    MultivariatePolynomial<Integer> p0(v0);

    p0 *= v0;
    EXPECT_EQ(Term<Integer>((unsigned)1,v0,2), p0.lterm());

    MultivariatePolynomial<Integer> q({Integer(2)*v0*v0, Integer(1)*v0*v1});
    Term<Integer> t(1, v0,2);
    MultivariatePolynomial<Integer> res = q * t;
    EXPECT_EQ(MultivariatePolynomial<Integer>({Integer(2)*v0*v0*v0*v0, Integer(1)*v0*v0*v0*v1}), res);

    p0 += v1;
    p0 += 1;
    //std::cout << p0 << std::endl;
    p0 *= p0;
    //std::cout << p0 << std::endl;
}

TEST(MultivariatePolynomial, toString)
{

}

TEST(MultivariatePolynomial, Normalize)
{
    Variable v0 = freshRealVariable("v0");
    Variable v1 = freshRealVariable("v1");
    MultivariatePolynomial<Rational> mp(v0);
    MultivariatePolynomial<Rational> mp2 = mp * Rational(2);
    EXPECT_EQ(mp, mp.normalize());
    EXPECT_EQ(mp, mp2.normalize());

    mp = Rational(2) * v0 + Rational(2) * v1;
    mp2 = MultivariatePolynomial<Rational>(v0) + v1;
    EXPECT_EQ(mp2, mp.normalize());

    mp = Rational(4) * v0 + Rational(2) * v1;
    mp2 = Rational(2) * v0 + v1;
    EXPECT_EQ(mp2, mp.normalize());
}

TEST(MultivariatePolynomial, Coprime)
{
    Variable v0(1);
    Variable v1(2);
    MultivariatePolynomial<Rational> mp;
    mp += v0;
    MultivariatePolynomial<Rational> mp2 = mp * (Rational)2;
    EXPECT_EQ(mp, mp.coprimeCoefficients());

    mp = MultivariatePolynomial<Rational>((Rational)2 * v0);
    mp += (Rational)4 * v1;
    mp2 = MultivariatePolynomial<Rational>(v0);
    mp2 += (Rational)2 * v1;
    EXPECT_EQ(mp2, mp.coprimeCoefficients());

    mp = MultivariatePolynomial<Rational>(((Rational)1)/(Rational)6 * v0);
    mp += (Rational)4 * v1;
    mp2 = MultivariatePolynomial<Rational>((Rational)1 * v0);
    mp2 += (Rational)24 * v1;
    EXPECT_EQ(mp2, mp.coprimeCoefficients());

    mp = MultivariatePolynomial<Rational>(((Rational)1)/(Rational)6 * v0);
    mp += ((Rational)1)/(Rational)4 * v1;
    mp2 = MultivariatePolynomial<Rational>((Rational)2 * v0);
    mp2 += (Rational)3 * v1;
    EXPECT_EQ(mp2, mp.coprimeCoefficients());

    MultivariatePolynomial<Rational> mpG = MultivariatePolynomial<Rational>(Rational(1)/Rational(6) * v0);
    mpG += Rational(1)/Rational(4) * v1;
    MultivariatePolynomial<Rational> mp2G = MultivariatePolynomial<Rational>(Rational(2) * v0);
    mp2G += Rational(3) * v1;
    EXPECT_EQ(mp2G, mpG.coprimeCoefficients());


}

TEST(MultivariatePolynomial, Substitute)
{
    Variable v0(1);
    Variable v1(2);
	{
		MultivariatePolynomial<Rational> p(v0);
		p.substituteIn(v0, MultivariatePolynomial<Rational>(-1));
		ASSERT_EQ(p, MultivariatePolynomial<Rational>(-1));
	}
    MultivariatePolynomial<Rational> mp((Rational)1/(Rational)6 * v0);
    mp += (Rational)4 * v1;
    MultivariatePolynomial<Rational> mp2((Rational)2);
    mp2 += (Rational)4 * v1;
    std::map<Variable, MultivariatePolynomial<Rational>> substitutions;
    substitutions[v0] = MultivariatePolynomial<Rational>((Rational)12);
    EXPECT_EQ(mp2, mp.substitute(substitutions));
    substitutions[v0] = MultivariatePolynomial<Rational>((Rational)0);
    EXPECT_EQ(MultivariatePolynomial<Rational>((Rational)4 * v1), mp.substitute(substitutions));
    #ifdef USE_GINAC
    Variable v = freshRealVariable("v");
    Variable x = freshRealVariable("x");
    Variable y = freshRealVariable("y");
    Variable z = freshRealVariable("z");

    std::map<GiNaC::ex, Variable, GiNaC::ex_is_less> vars;
    GiNaC::symbol vg("v"), xg("x"), yg("y"), zg("z");
    vars.insert(std::pair<GiNaC::ex, Variable>(vg, v));
    vars.insert(std::pair<GiNaC::ex, Variable>(xg, x));
    vars.insert(std::pair<GiNaC::ex, Variable>(yg, y));
    vars.insert(std::pair<GiNaC::ex, Variable>(zg, z));

    MultivariatePolynomial<Rational> f1({(Rational)1*x*x*v*x*y*y, (Rational)-2*x*x*y*y*y, (Rational)312347*v*v*x, (Rational)3*y*v*z*z*x, Term<Rational>((Rational)1)});
    GiNaC::ex f1g = xg*xg*vg*xg*yg*yg-2*xg*xg*yg*yg*yg+312347*vg*vg*xg+3*yg*vg*zg*zg*xg+1;
    EXPECT_EQ(f1, convertToCarl<MultivariatePolynomial<Rational>>(f1g, vars));
    MultivariatePolynomial<Rational> f2({(Rational)7*x*x*x*x*y*y, (Rational)191*x*x*x*x*z*z*z ,(Rational)-3*x*x*y, (Rational)1*z*z*x*v*v, (Rational)2*z*y*v*v, Term<Rational>((Rational)4)});
    GiNaC::ex f2g = 7*xg*xg*xg*xg*yg*yg+191*xg*xg*xg*xg*zg*zg*zg-3*xg*xg*yg+zg*zg*xg*vg*vg+2*zg*yg*vg*vg+4;
    EXPECT_EQ(f2, convertToCarl<MultivariatePolynomial<Rational>>(f2g, vars));

    MultivariatePolynomial<Rational> sy({(Rational)-2*y*y*y, (Rational)-9*y, Term<Rational>((Rational)15)});
    GiNaC::ex syg = -2*yg*yg*yg-9*yg+15;
    EXPECT_EQ(sy, convertToCarl<MultivariatePolynomial<Rational>>(syg, vars));
    MultivariatePolynomial<Rational> sxy1({(Rational)1*x*y*y, (Rational)-5*y*y*y, Term<Rational>((Rational)3377)});
    GiNaC::ex sxy1g = xg*yg*yg-5*yg*yg*yg+3377;
    EXPECT_EQ(sxy1, convertToCarl<MultivariatePolynomial<Rational>>(sxy1g, vars));
    MultivariatePolynomial<Rational> sx({(Rational)1*x, Term<Rational>((Rational)-1)});
    GiNaC::ex sxg = xg-1;
    EXPECT_EQ(sx, convertToCarl<MultivariatePolynomial<Rational>>(sxg, vars));
    MultivariatePolynomial<Rational> svyz({(Rational)8*v*v*y, (Rational)1*y*z*y, (Rational)29*z*z*z*z*z});
    GiNaC::ex svyzg = 8*vg*vg*yg+yg*zg*yg+29*zg*zg*zg*zg*zg;
    EXPECT_EQ(svyz, convertToCarl<MultivariatePolynomial<Rational>>(svyzg, vars));
    MultivariatePolynomial<Rational> svz({(Rational)1*v*v, (Rational)-1*z, (Rational)-2*v*z, Term<Rational>((Rational)10)});
    GiNaC::ex svzg = vg*vg-zg-2*vg*zg+10;
    EXPECT_EQ(svz, convertToCarl<MultivariatePolynomial<Rational>>(svzg, vars));
    MultivariatePolynomial<Rational> sxy2({(Rational)2*x*y*y});
    GiNaC::ex sxy2g = 2*xg*yg*yg;
    EXPECT_EQ(sxy2, convertToCarl<MultivariatePolynomial<Rational>>(sxy2g, vars));
    MultivariatePolynomial<Rational> sv({(Rational)1*v*v*v*v});
    GiNaC::ex svg = vg*vg*vg*vg;
    EXPECT_EQ(sv, convertToCarl<MultivariatePolynomial<Rational>>(svg, vars));
    MultivariatePolynomial<Rational> sz({(Rational)1*z});
    GiNaC::ex szg = zg;
    EXPECT_EQ(sz, convertToCarl<MultivariatePolynomial<Rational>>(szg, vars));
    MultivariatePolynomial<Rational> sxz({(Rational)8*x*z*z*z, (Rational)-5*x*x*x, Term<Rational>((Rational)7)});
    GiNaC::ex sxzg = 8*xg*zg*zg*zg-5*xg*xg*xg+7;
    EXPECT_EQ(sxz, convertToCarl<MultivariatePolynomial<Rational>>(sxzg, vars));
    MultivariatePolynomial<Rational> sxv({(Rational)3*x, (Rational)1*v*v, (Rational)2*v*v*v*v});
    GiNaC::ex sxvg = 3*xg+vg*vg+2*vg*vg*vg*vg;
    EXPECT_EQ(sxv, convertToCarl<MultivariatePolynomial<Rational>>(sxvg, vars));
    MultivariatePolynomial<Rational> svy({(Rational)13*v*y, (Rational)-3*y*y*y*v, Term<Rational>((Rational)100)});
    GiNaC::ex svyg = 13*vg*yg-3*yg*yg*yg*vg+100;
    EXPECT_EQ(svy, convertToCarl<MultivariatePolynomial<Rational>>(svyg, vars));

    std::map<Variable, MultivariatePolynomial<Rational>> substitutions0;
    substitutions0[v] = sy;
    substitutions0[x] = svy;
    substitutions0[y] = MultivariatePolynomial<Rational>((Rational)0);
    substitutions0[z] = sy;
    GiNaC::exmap substitutions0g;
    substitutions0g[vg] = syg;
    substitutions0g[xg] = svyg;
    substitutions0g[yg] = 0;
    substitutions0g[zg] = syg;
    std::map<Variable, MultivariatePolynomial<Rational>> substitutions1;
    substitutions1[v] = MultivariatePolynomial<Rational>((Rational)0);
    substitutions1[x] = svyz;
    substitutions1[y] = MultivariatePolynomial<Rational>((Rational)1289);
    substitutions1[z] = sxv;
    GiNaC::exmap substitutions1g;
    substitutions1g[vg] = 0;
    substitutions1g[xg] = svyzg;
    substitutions1g[yg] = 1289;
    substitutions1g[zg] = sxvg;
    std::map<Variable, MultivariatePolynomial<Rational>> substitutions2;
    substitutions2[v] = sx;
    substitutions2[x] = sv;
    substitutions2[y] = sxz;
    GiNaC::exmap substitutions2g;
    substitutions2g[vg] = sxg;
    substitutions2g[xg] = svg;
    substitutions2g[yg] = sxzg;
    std::map<Variable, MultivariatePolynomial<Rational>> substitutions3;
    substitutions3[v] = sxy1;
    substitutions3[x] = svz;
    substitutions3[y] = MultivariatePolynomial<Rational>((Rational)0);
    GiNaC::exmap substitutions3g;
    substitutions3g[vg] = sxy1g;
    substitutions3g[xg] = svzg;
    substitutions3g[yg] = 0;
    std::map<Variable, MultivariatePolynomial<Rational>> substitutions4;
    substitutions4[v] = sxy2;
    substitutions4[x] = MultivariatePolynomial<Rational>((Rational)12246789);
    GiNaC::exmap substitutions4g;
    substitutions4g[vg] = sxy2g;
    substitutions4g[xg] = 12246789;
    std::map<Variable, MultivariatePolynomial<Rational>> substitutions5;
    substitutions5[y] = sz;
    substitutions5[z] = svy;
    GiNaC::exmap substitutions5g;
    substitutions5g[yg] = szg;
    substitutions5g[zg] = svyg;

    EXPECT_EQ(f1.substitute(substitutions0), convertToCarl<MultivariatePolynomial<Rational>>(f1g.subs(substitutions0g), vars));
    EXPECT_EQ(f1.substitute(substitutions1), convertToCarl<MultivariatePolynomial<Rational>>(f1g.subs(substitutions1g), vars));
    EXPECT_EQ(f1.substitute(substitutions2), convertToCarl<MultivariatePolynomial<Rational>>(f1g.subs(substitutions2g), vars));
    EXPECT_EQ(f1.substitute(substitutions3), convertToCarl<MultivariatePolynomial<Rational>>(f1g.subs(substitutions3g), vars));
    EXPECT_EQ(f1.substitute(substitutions4), convertToCarl<MultivariatePolynomial<Rational>>(f1g.subs(substitutions4g), vars));
    EXPECT_EQ(f1.substitute(substitutions5), convertToCarl<MultivariatePolynomial<Rational>>(f1g.subs(substitutions5g), vars));

    EXPECT_EQ(f2.substitute(substitutions0), convertToCarl<MultivariatePolynomial<Rational>>(f2g.subs(substitutions0g), vars));
    EXPECT_EQ(f2.substitute(substitutions1), convertToCarl<MultivariatePolynomial<Rational>>(f2g.subs(substitutions1g), vars));
    EXPECT_EQ(f2.substitute(substitutions2), convertToCarl<MultivariatePolynomial<Rational>>(f2g.subs(substitutions2g), vars));
    EXPECT_EQ(f2.substitute(substitutions3), convertToCarl<MultivariatePolynomial<Rational>>(f2g.subs(substitutions3g), vars));
    EXPECT_EQ(f2.substitute(substitutions4), convertToCarl<MultivariatePolynomial<Rational>>(f2g.subs(substitutions4g), vars));
    EXPECT_EQ(f2.substitute(substitutions5), convertToCarl<MultivariatePolynomial<Rational>>(f2g.subs(substitutions5g), vars));
    #endif
}

//typedef Rational Rat;
//typedef MultivariatePolynomial<Rat> Pol;
//
//TEST(MultivariatePolynomial, VSRules)
//{
//    carl::VariablePool::getInstance().clear();
//    StringParser sp;
//    sp.setVariables({"v", "w", "x", "y", "z"});
//    Variable v = sp.variables().at("v");
//    Variable w = sp.variables().at("w");
//    Variable x = sp.variables().at("x");
//    Variable y = sp.variables().at("y");
//    Variable z = sp.variables().at("z");
//
//    Pol pz = sp.parseMultivariatePolynomial<Rat>("(-1)*x^2*z*y+(-1)*x*z*y^2+(-1)*z*y+(-1)*x^2*z+(-1)*x*w*y+(-1)*x*w+(-1)*w+1");
//    Pol ztNum = sp.parseMultivariatePolynomial<Rat>("(-1)*x^2*w*y+w+x*w*y+(-1)*x^2*w");
//    Pol ztDenom = sp.parseMultivariatePolynomial<Rat>("x^3*y+(-1)*x^2*y+(-1)*x^2+x^3+x*y+(-1)*x*y^2+(-1)*y+x^2*y^2+1");
//    Pol pzSub = pz.substitute( z, ztNum );
//    std::cout << pzSub << std::endl;
//    Pol py1 = sp.parseMultivariatePolynomial<Rat>("x^3*y+(-1)*x^2+(-1)*x^2*y+(-1)*x*w*y+(-1)*y+(-1)*x*y^2+(-1)*x*w+x*y+x^3+(-1)*w+x^2*y^2+1");
//    std::cout << py1 << std::endl;
//    pzSub *= ztDenom;
//    EXPECT_EQ( pzSub, py1 );
//    Pol py2 = sp.parseMultivariatePolynomial<Rat>("(-1)*x^3*y+y+x^2+(-1)*x^3+x*y^2+(-1)*x*y+(-1)*x^2*y^2+x^2*y");
//    Pol ytNum = sp.parseMultivariatePolynomial<Rat>("(-1)*x");
//    Pol ytDenom = sp.parseMultivariatePolynomial<Rat>("x+(-1)");
//    Pol px = sp.parseMultivariatePolynomial<Rat>("2*x+w+(-1)");
//    Pol xt = Pol(Rat(0));
//    Pol pv = sp.parseMultivariatePolynomial<Rat>("w+(-1)");
//    Pol vt = Pol(Rat(1));
//    Pol pw = sp.parseMultivariatePolynomial<Rat>("w+(-1)");
//    Pol wt = Pol(Rat(0));
//}

TEST(MultivariatePolynomial, SPolynomial)
{
    Variable x = freshRealVariable("x");
    Variable y = freshRealVariable("y");
    MultivariatePolynomial<Rational> f1({(Rational)1*x*x*x*y*y, (Rational)-1*x*x*y*y*y, (Rational)1*x});
    MultivariatePolynomial<Rational> g1({(Rational)3*x*x*x*x*y, (Rational)1*y*y});
    EXPECT_EQ((unsigned)3,MultivariatePolynomial<Rational>::SPolynomial(f1.normalize(), g1.normalize()).nrTerms());
    //MultivariatePolynomial<Rational> s1({(Rational)-1*x*x});
    //EXPECT_EQ(s1, MultivariatePolynomial::SPolynomial(f1.normalize(), g1.normalize()));


    MultivariatePolynomial<Rational> f2({(Rational)1*x*x*x, (Rational)-2*x*y} );
	MultivariatePolynomial<Rational> g2({(Rational)1*x*x*y, (Rational)-2*y*y, (Rational)1*x});
#ifdef __VS
	//TODO matthias: fix real issue
	MultivariatePolynomial<Rational> s2({(Rational)-1*x*x, (Rational) 0*x*y});
#else
	MultivariatePolynomial<Rational> s2({(Rational)-1*x*x});
#endif
	EXPECT_EQ(s2, MultivariatePolynomial<Rational>::SPolynomial(f2, g2));
}

TEST(MultivariatePolynomial, GatherVariables)
{
    Variable x = freshRealVariable("x");
    Variable y = freshRealVariable("y");
    MultivariatePolynomial<Rational> f1({(Rational)1*x*x*x*y*y, (Rational)-1*x*x*y*y*y, (Rational)1*x});
    std::set<Variable> vars;
    f1.gatherVariables(vars);
    EXPECT_EQ(x, *vars.begin());
    EXPECT_EQ((unsigned)2, vars.size());
}

TEST(MultivariatePolynomial, Derivative)
{
<<<<<<< HEAD
    VariablePool& vpool = VariablePool::getInstance();
    Variable x = vpool.getFreshVariable();
    vpool.setName(x, "x");
    Variable y = vpool.getFreshVariable();
    vpool.setName(y, "y");
    Variable z = vpool.getFreshVariable();
    vpool.setName(z, "z");
#ifdef __VS
    MultivariatePolynomial<Rational> fx({x, 0});
#else
	MultivariatePolynomial<Rational> fx({x});
#endif
	EXPECT_EQ((Rational)1, fx.derivative(x));
=======
    Variable x = freshRealVariable("x");
    Variable y = freshRealVariable("y");
    MultivariatePolynomial<Rational> fx({x});
    EXPECT_EQ((Rational)1, fx.derivative(x));
>>>>>>> 96b9c369
    EXPECT_EQ((Rational)0, fx.derivative(y));
#ifdef __VS
	MultivariatePolynomial<Rational> f2x({ (Rational)2 * x , (Rational)0*x});
#else
	MultivariatePolynomial<Rational> f2x({ (Rational)2 * x });
#endif
	EXPECT_EQ((Rational)2, f2x.derivative(x));
    MultivariatePolynomial<Rational> f1({(Rational)1*x*x*x*y*y, (Rational)-1*x*x*y*y*y, (Rational)1*x});
    MultivariatePolynomial<Rational> f1dx({(Rational)3*x*x*y*y, (Rational)-2*x*y*y*y, Term<Rational>((Rational)1)});
    MultivariatePolynomial<Rational> f1dy({(Rational)2*x*x*x*y, (Rational)-3*x*x*y*y});
    EXPECT_EQ(f1dx, f1.derivative(x));
    EXPECT_EQ(f1dy, f1.derivative(y));
    EXPECT_EQ(f1.derivative(x).derivative(y), f1.derivative(y).derivative(x));
}

TEST(MultivariatePolynomial, varInfo)
{
    Variable x = freshRealVariable("x");
    Variable y = freshRealVariable("y");
    Variable z = freshRealVariable("z");

    MultivariatePolynomial<Rational> f1({(Rational)1*x*x*x*y*y, (Rational)-1*x*x*y*y*y, (Rational)1*x});

    VariablesInformation<false, MultivariatePolynomial<Rational>> vi = f1.getVarInfo<false>();
    EXPECT_EQ((unsigned)3, vi.getVarInfo(x)->maxDegree());
    EXPECT_EQ((unsigned)1, vi.getVarInfo(x)->minDegree());
    EXPECT_EQ((unsigned)3, vi.getVarInfo(x)->occurence());
    EXPECT_EQ((unsigned)3, vi.getVarInfo(y)->maxDegree());
    EXPECT_EQ((unsigned)2, vi.getVarInfo(y)->minDegree());
    EXPECT_EQ((unsigned)2, vi.getVarInfo(y)->occurence());
    EXPECT_EQ(nullptr, vi.getVarInfo(z));

    MultivariatePolynomial<Rational> f2({(Rational)1*x*x*x*x*y*y, (Rational)1*x*x*x*x*z*z ,(Rational)-1*x*y, (Rational)1*z});
    VariablesInformation<true, MultivariatePolynomial<Rational>> vi2 = f2.getVarInfo<true>();
    EXPECT_EQ((unsigned)4, vi2.getVarInfo(x)->maxDegree());
    EXPECT_EQ((unsigned)1, vi2.getVarInfo(x)->minDegree());
    EXPECT_EQ((unsigned)3, vi2.getVarInfo(x)->occurence());
    EXPECT_EQ((unsigned)0, vi2.getVarInfo(x)->coeffs().count(0));
    EXPECT_EQ((unsigned)0, vi2.getVarInfo(x)->coeffs().count(2));
    EXPECT_EQ((unsigned)0, vi2.getVarInfo(x)->coeffs().count(3));
    EXPECT_EQ(MultivariatePolynomial<Rational>({(Rational)1*y*y, (Rational)1*z*z}), vi2.getVarInfo(x)->coeffs().at(4));
    EXPECT_EQ((unsigned)2, vi2.getVarInfo(y)->maxDegree());
    EXPECT_EQ((unsigned)1, vi2.getVarInfo(y)->minDegree());
    EXPECT_EQ((unsigned)2, vi2.getVarInfo(y)->occurence());
    EXPECT_EQ((Rational)-1*x, vi2.getVarInfo(y)->coeffs().at(1));
    EXPECT_EQ((Rational)1*x*x*x*x, vi2.getVarInfo(y)->coeffs().at(2));
    EXPECT_EQ((unsigned)2, vi2.getVarInfo(z)->maxDegree());
    EXPECT_EQ((unsigned)1, vi2.getVarInfo(z)->minDegree());
    EXPECT_EQ((unsigned)2, vi2.getVarInfo(z)->occurence());
    EXPECT_EQ((Rational)1, vi2.getVarInfo(z)->coeffs().at(1));
}

TEST(MultivariatePolynomial, Quotient)
{
    Variable x = freshRealVariable("x");
    MultivariatePolynomial<Rational> one(Rational(1));
    MultivariatePolynomial<Rational> m1 = x*x - one;
    MultivariatePolynomial<Rational> m2 = x - one;
    MultivariatePolynomial<Rational> res = x + one;
    EXPECT_EQ(res, m1.quotient(m2));
}

TEST(MultivariatePolynomial, Quotient2)
{
    carl::VariablePool::getInstance().clear();
    StringParser sp;
    sp.setVariables({"t", "u"});
    Variable t = carl::VariablePool::getInstance().findVariableWithName("t");
    MultivariatePolynomial<Rational> p1 = sp.parseMultivariatePolynomial<Rational>("t^3*u^6+(-3)*t*u^5+(-1)*u^6+(-3)*t^2*u^6+3*t*u^6+(-1)*t^3*u^5+(-1)*t^3+(-3)*t+3*t^2+(-3)*u+3*t^3*u+9*t*u+(-9)*t^2*u+5*u^2+(-5)*t^3*u^2+(-15)*t*u^2+15*t^2*u^2+3*t^2*u^4+(-3)*t*u^4+(-1)*t^3*u^4+(-4)*u^3+u^4+(-12)*t^2*u^3+12*t*u^3+4*t^3*u^3+u^5+3*t^2*u^5+1");
    MultivariatePolynomial<Rational> p2 = sp.parseMultivariatePolynomial<Rational>("u^2+(-1)*u+1");
    EXPECT_TRUE( p1.quotient(p2).has(t) );
    EXPECT_EQ( p1.quotient(p2)*p2, p1 );
    MultivariatePolynomial<Rational> p3 = sp.parseMultivariatePolynomial<Rational>("t^2+(-1)*u+1");
    MultivariatePolynomial<Rational> p4 = p2*p3;
    EXPECT_EQ( p4.quotient(p2)*p2, p4 );
    EXPECT_EQ( p4.quotient(p3)*p3, p4 );
    MultivariatePolynomial<Rational> p5 = sp.parseMultivariatePolynomial<Rational>("u+1");
    MultivariatePolynomial<Rational> p6 = sp.parseMultivariatePolynomial<Rational>("t+1");
    MultivariatePolynomial<Rational> p7 = p5*p6;
    EXPECT_EQ( p7, p7.quotient(p5)*p5 );
    EXPECT_EQ( p7, p7.quotient(p6)*p6 );
}

TYPED_TEST(MultivariatePolynomialTest, MultivariatePolynomialMultiplication)
{
    Variable x = freshRealVariable("x");
    Variable y = freshRealVariable("y");

    EXPECT_EQ(MultivariatePolynomial<TypeParam>({(TypeParam)12*x*x*x*x*x*y, (TypeParam)6*x*x*x*y*y*y, (TypeParam)27*x*x*y*y, (TypeParam)28*x*x*x*x*y, (TypeParam)14*x*x*y*y*y, (TypeParam)63*x*y*y}),
            MultivariatePolynomial<TypeParam>({(TypeParam)3*x*x*y, (TypeParam)7*x*y}) * MultivariatePolynomial<TypeParam>({(TypeParam)4*x*x*x, (TypeParam)2*x*y*y, (TypeParam)9*y}));

    EXPECT_EQ(MultivariatePolynomial<TypeParam>({(TypeParam)30*x*y*y, (TypeParam)18*x*y*y*y, (TypeParam)8*x*y}),
            MultivariatePolynomial<TypeParam>({(TypeParam)3*x*y, (TypeParam)4*x}) * MultivariatePolynomial<TypeParam>({(TypeParam)2*y, (TypeParam)6*y*y}));

    EXPECT_EQ(MultivariatePolynomial<TypeParam>({(TypeParam)12*x*y, (TypeParam)21*x, (TypeParam)8*y, Term<TypeParam>(14)}),
            MultivariatePolynomial<TypeParam>({(TypeParam)3*x, Term<TypeParam>(2)}) * MultivariatePolynomial<TypeParam>({(TypeParam)4*y, Term<TypeParam>(7)}));

    EXPECT_EQ(MultivariatePolynomial<TypeParam>({(TypeParam)1*x*x, (TypeParam)-1*y*y}),
            MultivariatePolynomial<TypeParam>({(TypeParam)1*x, (TypeParam)1*y}) * MultivariatePolynomial<TypeParam>({(TypeParam)1*x, (TypeParam)-1*y}));

    EXPECT_EQ(MultivariatePolynomial<TypeParam>({(TypeParam)1*x*x, (TypeParam)2*x*y, (TypeParam)1*y*y}),
            MultivariatePolynomial<TypeParam>({(TypeParam)1*x, (TypeParam)1*y}) * MultivariatePolynomial<TypeParam>({(TypeParam)1*x, (TypeParam)1*y}));

    EXPECT_EQ(MultivariatePolynomial<TypeParam>({(TypeParam)1*x*x, (TypeParam)-2*x*y, (TypeParam)1*y*y}),
            MultivariatePolynomial<TypeParam>({(TypeParam)1*x, (TypeParam)-1*y}) * MultivariatePolynomial<TypeParam>({(TypeParam)1*x, (TypeParam)-1*y}));
    EXPECT_EQ(MultivariatePolynomial<TypeParam>({(TypeParam)12*x*x, (TypeParam)6*x*y*y}),
            MultivariatePolynomial<TypeParam>({(TypeParam)3*x}) * MultivariatePolynomial<TypeParam>({(TypeParam)4*x, (TypeParam)2*y*y}));

    EXPECT_EQ(MultivariatePolynomial<TypeParam>({(TypeParam)8*x*x*y, (TypeParam)6*x*y, (TypeParam)9*x*y*y}),
            MultivariatePolynomial<TypeParam>({(TypeParam)1*x*y}) * MultivariatePolynomial<TypeParam>({(TypeParam)8*x, Term<TypeParam>(6), (TypeParam)9*y}));
}

TYPED_TEST(MultivariatePolynomialTest, CreationViaOperators)
{
    Variable x = freshRealVariable("x");
    Variable y = freshRealVariable("y");

    EXPECT_EQ(MultivariatePolynomial<TypeParam>({(TypeParam)5*x*y, (TypeParam)7*y, (TypeParam)11*x*x}), (TypeParam)5*x*y+(TypeParam)7*y+(TypeParam)11*x*x);
    EXPECT_EQ(MultivariatePolynomial<TypeParam>({(TypeParam)1*x, (TypeParam)1*y}), (TypeParam)1*x + (TypeParam)1*y);
    EXPECT_EQ(MultivariatePolynomial<TypeParam>({(TypeParam)8*x*x*y, (TypeParam)6*x*y, (TypeParam)9*x*y*y}), (TypeParam)3*x*x*y + (TypeParam)4*x*y + (TypeParam)9*x*y*y + (TypeParam)2*x*y + (TypeParam)5*x*x*y);
}

TYPED_TEST(MultivariatePolynomialTest, Comparison)
{
    Variable x = freshRealVariable("x");
	Variable y = freshRealVariable("y");
	Variable z = freshRealVariable("z");

    MultivariatePolynomial<TypeParam> p0 = (TypeParam)3 * x * y * y + (TypeParam)7 * y * z;
    MultivariatePolynomial<TypeParam> p1 = (TypeParam)3 * x * y * y + (TypeParam)2 * x * x * y;
    MultivariatePolynomial<TypeParam> p2 = (TypeParam)5 * x * y * y + (TypeParam)3 * z;
    MultivariatePolynomial<TypeParam> p3 = (TypeParam)4 * x * x * z * z * z + (TypeParam)6 * y;

    ComparisonList<MultivariatePolynomial<TypeParam>> polynomials;
    polynomials.push_back(p0);
    polynomials.push_back(p1);
    polynomials.push_back(p2);
    polynomials.push_back(p3);

    expectRightOrder(polynomials);
}

TYPED_TEST(MultivariatePolynomialTest, OtherComparison)
{
    ComparisonList<Variable, Monomial::Arg, Term<TypeParam>, MultivariatePolynomial<TypeParam>> list;

    Variable x = freshRealVariable("x");
    Variable y = freshRealVariable("y");

    list.push_back(Term<TypeParam>((TypeParam)0));
    list.push_back(Term<TypeParam>((TypeParam)1));
    list.push_back(Term<TypeParam>((TypeParam)5));
    list.push_back(x);
    list.push_back(y);
    list.push_back((TypeParam)2 * x * x + y);
    list.push_back((TypeParam)3 * x * x);
    list.push_back((TypeParam)4 * x * y + (TypeParam)5 * x * x);
    list.push_back((TypeParam)8 * x * y + (TypeParam)2 * x * x);
    list.push_back((TypeParam)6 * x * x + y * y);
    list.push_back(x * x * y);
    list.push_back((TypeParam)7 * x * x * y);
    list.push_back((TypeParam)7 * x * x * y + (TypeParam)2);

    expectRightOrder(list);
}

#include "../benchmarks/framework/BenchmarkConversions.h"
#include "../benchmarks/framework/Common.h"
#ifdef COMPARE_WITH_Z3
#include <z3/src/math/polynomial/polynomial.h>
#endif

TEST(MultivariatePolynomialTest, Resultant)
{
    Variable x = freshRealVariable("x0");
    Variable y = freshRealVariable("x1");
	typedef Rational T;
	carl::CIPtr ci = carl::CIPtr(new ConversionInformation());

	MultivariatePolynomial<Rational> p = x*x + x*(y*y+T(4)) + y*y + T(18);
	MultivariatePolynomial<Rational> q = x*x + x*(T(4)*y+T(8)) + T(2)*y*y+y+T(19);
	//_r_1^2 + (_r_2^2+4)*_r_1^1 + _r_2^2+18
	//_r_1^2 + (4*_r_2+8)*_r_1^1 + 2*_r_2^3+_r_2+19

#ifdef COMPARE_WITH_Z3
	auto pz3 = carl::Conversion::convert<ZMP>(p, ci);
	auto qz3 = carl::Conversion::convert<ZMP>(q, ci);
	auto xz3 = carl::Conversion::convert<ZVAR>(x, ci);
#endif
	std::cout << p << ", " << q << std::endl;
#ifdef COMPARE_WITH_Z3
	std::cout << "#####  Z3  #####" << std::endl;
	auto resz3 = resultant(pz3, qz3, xz3);
	std::cout << "Result: " << resz3 << std::endl;
#endif

//	std::cout << "##### CArL #####" << std::endl;
//	auto res = p.toUnivariatePolynomial(x).resultant_z3(q.toUnivariatePolynomial(x));
//	std::cout << "Result: " << res << std::endl;
}

TEST(MultivariatePolynomialTest, Definiteness)
{
    Variable w = freshRealVariable("w");
    Variable x = freshRealVariable("x");
    Variable y = freshRealVariable("y");
    Variable z = freshRealVariable("z");
    MultivariatePolynomial<Rational> p1({(Rational)6*x*x, (Rational)49*y*y, (Rational)51*z*z, (Rational)-82*y*z, (Rational)20*x*z, (Rational)-4*x*y});
    EXPECT_TRUE(p1.definiteness() == Definiteness::POSITIVE_SEMI);
    MultivariatePolynomial<Rational> p2 = p1 + Rational(1);
    EXPECT_TRUE(p2.definiteness() == Definiteness::POSITIVE);
    MultivariatePolynomial<Rational> p3 = -p1 - Rational(1);
    EXPECT_TRUE(p3.definiteness() == Definiteness::NEGATIVE);
    MultivariatePolynomial<Rational> p4 = -p1;
    EXPECT_TRUE(p4.definiteness() == Definiteness::NEGATIVE_SEMI);
    MultivariatePolynomial<Rational> p5({(Rational)30156*w*w,
                                         (Rational)-79766*w*x,
                                         (Rational)62266*w*y,
                                         (Rational)61172*w*z,
                                         (Rational)100000*x*x,
                                         (Rational)-80312*x*y,
                                         (Rational)-100000*x*z,
                                         (Rational)33867*y*y,
                                         (Rational)55312*y*z,
                                         (Rational)100000*z*z});
    EXPECT_TRUE(p5.definiteness() == Definiteness::POSITIVE_SEMI);
}<|MERGE_RESOLUTION|>--- conflicted
+++ resolved
@@ -451,26 +451,14 @@
 
 TEST(MultivariatePolynomial, Derivative)
 {
-<<<<<<< HEAD
-    VariablePool& vpool = VariablePool::getInstance();
-    Variable x = vpool.getFreshVariable();
-    vpool.setName(x, "x");
-    Variable y = vpool.getFreshVariable();
-    vpool.setName(y, "y");
-    Variable z = vpool.getFreshVariable();
-    vpool.setName(z, "z");
+    Variable x = freshRealVariable("x");
+    Variable y = freshRealVariable("y");
 #ifdef __VS
     MultivariatePolynomial<Rational> fx({x, 0});
 #else
-	MultivariatePolynomial<Rational> fx({x});
+    MultivariatePolynomial<Rational> fx({x});
 #endif
-	EXPECT_EQ((Rational)1, fx.derivative(x));
-=======
-    Variable x = freshRealVariable("x");
-    Variable y = freshRealVariable("y");
-    MultivariatePolynomial<Rational> fx({x});
     EXPECT_EQ((Rational)1, fx.derivative(x));
->>>>>>> 96b9c369
     EXPECT_EQ((Rational)0, fx.derivative(y));
 #ifdef __VS
 	MultivariatePolynomial<Rational> f2x({ (Rational)2 * x , (Rational)0*x});
