--- conflicted
+++ resolved
@@ -1,17 +1,4 @@
 # Add test cpp file
-<<<<<<< HEAD
-add_executable( runCoreTests
-				Test_Variable.cpp 
-				Test_VariablePool.cpp 
-				Test_Monomial.cpp
-				Test_Term.cpp
-				Test_MultivariatePolynomial.cpp
-				Test_UnivariatePolynomial.cpp
-				#Test_MultivariateHensel.cpp
-				#Test_MultivariateGCD.cpp
-				
-				 )
-=======
 add_executable(runCoreTests
         Test_Variable.cpp 
         Test_VariablePool.cpp 
@@ -25,7 +12,6 @@
         Test_RootFinder.cpp
         Test_Sign.cpp
 )
->>>>>>> 308046b3
 target_link_libraries(runCoreTests ${GTEST_LIBRARIES} lib_carl ${libraries})
 
 add_test( NAME core COMMAND runCoreTests )