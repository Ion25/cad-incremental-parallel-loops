--- conflicted
+++ resolved
@@ -23,24 +23,14 @@
 
 TEST(NumbersCLN, squareroot)
 {
-<<<<<<< HEAD
-	// CLN
 	cln::cl_RA b = cln::cl_I(2)/cln::cl_I(3);
 	std::pair<cln::cl_RA, cln::cl_RA> resultB;
 	resultB = carl::sqrt(b);
-=======
-    // CLN
-    //cln::cl_RA b = cln::cl_I(2)/cln::cl_I(3);
-    //std::pair<cln::cl_RA, cln::cl_RA> resultB;
-    //resultB = carl::sqrt(b);
-    //resultB.first.debug_print();
-    //resultB.second.debug_print();
->>>>>>> 4e0afe3a
+
 }
 
 TEST(NumbersCLN, quotient)
 {
-<<<<<<< HEAD
 	EXPECT_EQ(1, quotient(cln::cl_I(1),cln::cl_I(1)));
 	EXPECT_EQ(0, quotient(cln::cl_I(1),cln::cl_I(2)));
 	EXPECT_EQ(0, quotient(cln::cl_I(1),cln::cl_I(3)));
@@ -80,14 +70,11 @@
 	EXPECT_EQ(3, quotient(cln::cl_I(-3),cln::cl_I(-1)));
 	EXPECT_EQ(1, quotient(cln::cl_I(-3),cln::cl_I(-2)));
 	EXPECT_EQ(1, quotient(cln::cl_I(-3),cln::cl_I(-3)));
-=======
-	//EXPECT_EQ(-1, quotient(cln::cl_I(-6),cln::cl_I(7)));
->>>>>>> 4e0afe3a
+
 }
 
 TEST(NumbersCLN, sqrt_fast)
 {
-<<<<<<< HEAD
 	{
 		std::pair<cln::cl_RA,cln::cl_RA> s = carl::sqrt_fast(cln::cl_I("64"));
 		EXPECT_EQ(cln::cl_RA(8), s.first);
@@ -98,9 +85,5 @@
 		EXPECT_EQ(cln::cl_RA(21), s.first);
 		EXPECT_EQ(cln::cl_RA(22), s.second);
 	}
-=======
-	//std::pair<cln::cl_RA,cln::cl_RA> s = carl::sqrt_fast(cln::cl_I("448"));
-	//EXPECT_EQ(cln::cl_RA(21), s.first);
-	//EXPECT_EQ(cln::cl_RA(22), s.second);
->>>>>>> 4e0afe3a
+
 }