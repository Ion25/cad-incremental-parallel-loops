--- conflicted
+++ resolved
@@ -10,15 +10,12 @@
     Test_GF.cpp
     Test_DoubleFloat.cpp
     Test_MpfrFloat.cpp
-	Test_operations_division.cpp
-	Test_operations_properties.cpp
-	Test_operations_rounding.cpp
-<<<<<<< HEAD
-	Test_stdhash.cpp
-	Test_typetraits.cpp
-=======
+    Test_operations_division.cpp
+    Test_operations_properties.cpp
+    Test_operations_rounding.cpp
+    Test_stdhash.cpp
+    Test_typetraits.cpp
     Test_Number.cpp
->>>>>>> 023547f7
 )
 cotire(runNumbersTests)
 target_link_libraries(runNumbersTests TestCommon)
